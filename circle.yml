--- conflicted
+++ resolved
@@ -31,13 +31,8 @@
     # Check file format with clang
     - export PATH="$HOME/miniconda/bin:$PATH" && source activate format && conda info --json: # note the colon
         parallel: true
-<<<<<<< HEAD
-    - export PATH="$HOME/miniconda/bin:$PATH" && source activate format && python tools/clangformatter.py src/shape.c: # note the colon
+    - export PATH="$HOME/miniconda/bin:$PATH" && source activate format && python tools/clangformatter.py src/: # note the colon
         parallel: true
-=======
-#    - export PATH="$HOME/miniconda/bin:$PATH" && source activate format && python tools/clangformatter.py src/: # note the colon
-#        parallel: true
->>>>>>> 236207bd
     # Test built package
     - export PATH="$HOME/miniconda/bin:$PATH" && source activate test && conda info --json: # note the colon
         parallel: true
