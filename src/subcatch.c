//-----------------------------------------------------------------------------
//   subcatch.c
//
//   Project:  EPA SWMM5
//   Version:  5.1
//   Date:     03/19/14  (Build 5.1.000)
//             04/19/14  (Build 5.1.006)
//             03/19/15  (Build 5.1.008)
//             04/30/15  (Build 5.1.009)
//             08/05/15  (Build 5.1.010)
//             08/01/16  (Build 5.1.011)
//             03/14/17  (Build 5.1.012)
//             05/10/18  (Build 5.1.013)
//   Author:   L. Rossman
//
//   Subcatchment runoff functions.
//
//   Build 5.1.008:
//   - Support added for keeping separate track of drain outflows from LIDs.
//   - Processing of inflow/outflow volumes over a time step was refactored. 
//   - Reported subcatchment runoff includes both surface runoff and LID
//     drain flows, even though latter can be routed elsewhere.
//   - Runon now distributed only over non-LID area of a subcatchment, unless
//     LID covers full area.
//   - Pollutant buildup and washoff functions were moved to surfqual.c.
//
//   Build 5.1.009:
//   - Runon for full LID subcatchment added to statistical summary.
//
//   Build 5.1.010:
//   - Fixed a bug introduced in 5.1.008 that forgot to include LID
//     exfiltration as inflow sent to GW routine.
//
//   Build 5.1.011:
//   - Subcatchment percent imperviousness not allowed to exceed 100.
//
//   Build 5.1.012:
//   - Subcatchment bottom elevation used instead of aquifer's when
//     saving water table value to results file.
//
//   Build 5.1.013:
//   - Rain gage isUsed property now set in subcatch_validate().
//   - Cumulative impervious and pervious area runoff volumes added
//     to subcatchment statistics.
//   - Support added for monthly adjustment of subcatchment's depression
//     storage, pervious N, and infiltration.
//
//-----------------------------------------------------------------------------
#define _CRT_SECURE_NO_DEPRECATE

#include <math.h>
#include <string.h>
#include "headers.h"
#include "lid.h"
#include "odesolve.h"

//-----------------------------------------------------------------------------
// Constants 
//-----------------------------------------------------------------------------
const double MCOEFF    = 1.49;              // constant in Manning Eq.
const double MEXP      = 1.6666667;         // exponent in Manning Eq.
const double ODETOL    = 0.0001;            // acceptable error for ODE solver

//-----------------------------------------------------------------------------
// Globally shared variables   
//-----------------------------------------------------------------------------
// Volumes (ft3) for a subcatchment over a time step
double     Vevap;         // evaporation
double     Vpevap;        // pervious area evaporation
double     Vinfil;        // non-LID infiltration
double     Vinflow;       // non-LID precip + snowmelt + runon + ponded water
double     Voutflow;      // non-LID runoff to subcatchment's outlet
double     VlidIn;        // impervious area flow to LID units
double     VlidInfil;     // infiltration from LID units
double     VlidOut;       // surface outflow from LID units
double     VlidDrain;     // drain outflow from LID units
double     VlidReturn;    // LID outflow returned to pervious area

//-----------------------------------------------------------------------------
// Locally shared variables   
//-----------------------------------------------------------------------------
static  TSubarea* theSubarea;     // subarea to which getDdDt() is applied
static  double    Dstore;         // monthly adjusted depression storage (ft)  //(5.1.013)
static  double    Alpha;          // monthly adjusted runoff coeff.            //
static  char *RunoffRoutingWords[] = { w_OUTLET,  w_IMPERV, w_PERV, NULL};

//-----------------------------------------------------------------------------
//  External functions (declared in funcs.h)   
//-----------------------------------------------------------------------------
//  subcatch_readParams        (called from parseLine in input.c)
//  subcatch_readSubareaParams (called from parseLine in input.c)
//  subcatch_readLanduseParams (called from parseLine in input.c)
//  subcatch_readInitBuildup   (called from parseLine in input.c)

//  subcatch_validate          (called from project_validate)
//  subcatch_initState         (called from project_init)

//  subcatch_setOldState       (called from runoff_execute)
//  subcatch_getRunon          (called from runoff_execute)
//  subcatch_addRunon          (called from subcatch_getRunon,
//                              lid_addDrainRunon, & runoff_getOutfallRunon)
//  subcatch_getRunoff         (called from runoff_execute)
//  subcatch_hadRunoff         (called from runoff_execute)

//  subcatch_getFracPerv       (called from gwater_initState)
//  subcatch_getStorage        (called from massbal_getRunoffError)
//  subcatch_getDepth          (called from findPondedLoads in surfqual.c)
//  subcatch_getBuildup        (called from surfqual_getWashoff)

//  subcatch_getWtdOutflow     (called from addWetWeatherInflows in routing.c)
//  subcatch_getResults        (called from output_saveSubcatchResults)

//-----------------------------------------------------------------------------
// Function declarations
//-----------------------------------------------------------------------------
static void   getNetPrecip(int j, double* netPrecip, double tStep);
static double getSubareaRunoff(int subcatch, int subarea, double area,
              double rainfall, double evap, double tStep);
static double getSubareaInfil(int j, TSubarea* subarea, double precip,
              double tStep);
static double findSubareaRunoff(TSubarea* subarea, double tRunoff);
static void   updatePondedDepth(TSubarea* subarea, double* tx);
static void   getDdDt(double t, double* d, double* dddt);
static void   adjustSubareaParams(int subareaType, int subcatch);              //(5.1.013)

//=============================================================================

int  subcatch_readParams(int j, char* tok[], int ntoks)
//
//  Input:   j = subcatchment index
//           tok[] = array of string tokens
//           ntoks = number of tokens
//  Output:  returns an error code
//  Purpose: reads subcatchment parameters from a tokenized  line of input data.
//
//  Data has format:
//    Name  RainGage  Outlet  Area  %Imperv  Width  Slope CurbLength  Snowpack  
//
{
    int    i, k, m;
    char*  id;
    double x[9];

    // --- check for enough tokens
    if ( ntoks < 8 ) return error_setInpError(ERR_ITEMS, "");

    // --- check that named subcatch exists
    id = project_findID(SUBCATCH, tok[0]);
    if ( id == NULL ) return error_setInpError(ERR_NAME, tok[0]);

    // --- check that rain gage exists
    k = project_findObject(GAGE, tok[1]);
    if ( k < 0 ) return error_setInpError(ERR_NAME, tok[1]);
    x[0] = k;

    // --- check that outlet node or subcatch exists
    m = project_findObject(NODE, tok[2]);
    x[1] = m;
    m = project_findObject(SUBCATCH, tok[2]);
    x[2] = m;
    if ( x[1] < 0.0 && x[2] < 0.0 )
        return error_setInpError(ERR_NAME, tok[2]);

    // --- read area, %imperv, width, slope, & curb length
    for ( i = 3; i < 8; i++)
    {
        if ( ! getDouble(tok[i], &x[i]) || x[i] < 0.0 )
            return error_setInpError(ERR_NUMBER, tok[i]);
    }

    // --- if snowmelt object named, check that it exists
    x[8] = -1;
    if ( ntoks > 8 )
    {
        k = project_findObject(SNOWMELT, tok[8]);
        if ( k < 0 ) return error_setInpError(ERR_NAME, tok[8]);
        x[8] = k;
    }

    // --- assign input values to subcatch's properties
    Subcatch[j].ID = id;
    Subcatch[j].gage        = (int)x[0];
    Subcatch[j].outNode     = (int)x[1];
    Subcatch[j].outSubcatch = (int)x[2];
    Subcatch[j].area        = x[3] / UCF(LANDAREA);
    Subcatch[j].fracImperv  = MIN(x[4], 100.0) / 100.0;
    Subcatch[j].width       = x[5] / UCF(LENGTH);
    Subcatch[j].slope       = x[6] / 100.0;
    Subcatch[j].curbLength  = x[7];
    Subcatch[j].nPervPattern  = -1;                                            //(5.1.013
    Subcatch[j].dStorePattern = -1;                                            //
    Subcatch[j].infilPattern  = -1;                                            //

    // --- create the snow pack object if it hasn't already been created
    if ( x[8] >= 0 )
    {
        if ( !snow_createSnowpack(j, (int)x[8]) )
            return error_setInpError(ERR_MEMORY, "");
    }
    return 0;
}

//=============================================================================

int subcatch_readSubareaParams(char* tok[], int ntoks)
//
//  Input:   tok[] = array of string tokens
//           ntoks = number of tokens
//  Output:  returns an error code
//  Purpose: reads subcatchment's subarea parameters from a tokenized 
//           line of input data.
//
//  Data has format:
//    Subcatch  Imperv_N  Perv_N  Imperv_S  Perv_S  PctZero  RouteTo (PctRouted)
//
{
    int    i, j, k, m;
    double x[7];

    // --- check for enough tokens
    if ( ntoks < 7 ) return error_setInpError(ERR_ITEMS, "");

    // --- check that named subcatch exists
    j = project_findObject(SUBCATCH, tok[0]);
    if ( j < 0 ) return error_setInpError(ERR_NAME, tok[0]);

    // --- read in Mannings n, depression storage, & PctZero values
    for (i = 0; i < 5; i++)
    {
        if ( ! getDouble(tok[i+1], &x[i])  || x[i] < 0.0 )
            return error_setInpError(ERR_NAME, tok[i+1]);
    }

    // --- check for valid runoff routing keyword
    m = findmatch(tok[6], RunoffRoutingWords);
    if ( m < 0 ) return error_setInpError(ERR_KEYWORD, tok[6]);

    // --- get percent routed parameter if present (default is 100)
    x[5] = m;
    x[6] = 1.0;
    if ( ntoks >= 8 )
    {
        if ( ! getDouble(tok[7], &x[6]) || x[6] < 0.0 || x[6] > 100.0 )
            return error_setInpError(ERR_NUMBER, tok[7]);
        x[6] /= 100.0;
    }

    // --- assign input values to each type of subarea
    Subcatch[j].subArea[IMPERV0].N = x[0];
    Subcatch[j].subArea[IMPERV1].N = x[0];
    Subcatch[j].subArea[PERV].N    = x[1];

    Subcatch[j].subArea[IMPERV0].dStore = 0.0;
    Subcatch[j].subArea[IMPERV1].dStore = x[2] / UCF(RAINDEPTH);
    Subcatch[j].subArea[PERV].dStore    = x[3] / UCF(RAINDEPTH);

    Subcatch[j].subArea[IMPERV0].fArea  = Subcatch[j].fracImperv * x[4] / 100.0;
    Subcatch[j].subArea[IMPERV1].fArea  = Subcatch[j].fracImperv * (1.0 - x[4] / 100.0);
    Subcatch[j].subArea[PERV].fArea     = (1.0 - Subcatch[j].fracImperv);

    // --- assume that all runoff from each subarea goes to subcatch outlet
    for (i = IMPERV0; i <= PERV; i++)
    {
        Subcatch[j].subArea[i].routeTo = TO_OUTLET;
        Subcatch[j].subArea[i].fOutlet = 1.0;
    }

    // --- modify routing if pervious runoff routed to impervious area
    //     (fOutlet is the fraction of runoff not routed)
    
    k = (int)x[5];
    if ( Subcatch[j].fracImperv == 0.0
    ||   Subcatch[j].fracImperv == 1.0 ) k = TO_OUTLET;
    if ( k == TO_IMPERV && Subcatch[j].fracImperv )
    {
        Subcatch[j].subArea[PERV].routeTo = k;
        Subcatch[j].subArea[PERV].fOutlet = 1.0 - x[6];
    }

    // --- modify routing if impervious runoff routed to pervious area
    if ( k == TO_PERV )
    {
        Subcatch[j].subArea[IMPERV0].routeTo = k;
        Subcatch[j].subArea[IMPERV1].routeTo = k;
        Subcatch[j].subArea[IMPERV0].fOutlet = 1.0 - x[6];
        Subcatch[j].subArea[IMPERV1].fOutlet = 1.0 - x[6];
    }
    return 0;
}

//=============================================================================

int subcatch_readLanduseParams(char* tok[], int ntoks)
//
//  Input:   tok[] = array of string tokens
//           ntoks = number of tokens
//  Output:  returns an error code
//  Purpose: reads assignment of landuses to subcatchment from a tokenized 
//           line of input data.
//
//  Data has format:
//    Subcatch  landuse  percent .... landuse  percent
//
{
    int     j, k, m;
    double  f;

    // --- check for enough tokens
    if ( ntoks < 3 ) return error_setInpError(ERR_ITEMS, "");

    // --- check that named subcatch exists
    j = project_findObject(SUBCATCH, tok[0]);
    if ( j < 0 ) return error_setInpError(ERR_NAME, tok[0]);

    // --- process each pair of landuse - percent items
    for ( k = 2; k <= ntoks; k = k+2)
    {
        // --- check that named land use exists and is followed by a percent
        m = project_findObject(LANDUSE, tok[k-1]);
        if ( m < 0 ) return error_setInpError(ERR_NAME, tok[k-1]);
        if ( k+1 > ntoks ) return error_setInpError(ERR_ITEMS, "");
        if ( ! getDouble(tok[k], &f) )
            return error_setInpError(ERR_NUMBER, tok[k]);

        // --- store land use fraction in subcatch's landFactor property
        Subcatch[j].landFactor[m].fraction = f/100.0;
    }
    return 0;
}

//=============================================================================

int subcatch_readInitBuildup(char* tok[], int ntoks)
//
//  Input:   tok[] = array of string tokens
//           ntoks = number of tokens
//  Output:  returns an error code
//  Purpose: reads initial pollutant buildup on subcatchment from 
//           tokenized line of input data.
//
//  Data has format:
//    Subcatch  pollut  initLoad .... pollut  initLoad
//
{
    int     j, k, m;
    double  x;

    // --- check for enough tokens
    if ( ntoks < 3 ) return error_setInpError(ERR_ITEMS, "");

    // --- check that named subcatch exists
    j = project_findObject(SUBCATCH, tok[0]);
    if ( j < 0 ) return error_setInpError(ERR_NAME, tok[0]);

    // --- process each pair of pollutant - init. load items
    for ( k = 2; k <= ntoks; k = k+2)
    {
        // --- check for valid pollutant name and loading value
        m = project_findObject(POLLUT, tok[k-1]);
        if ( m < 0 ) return error_setInpError(ERR_NAME, tok[k-1]);
        if ( k+1 > ntoks ) return error_setInpError(ERR_ITEMS, "");
        if ( ! getDouble(tok[k], &x) )
            return error_setInpError(ERR_NUMBER, tok[k]);

        // --- store loading in subcatch's initBuildup property
        Subcatch[j].initBuildup[m] = x;
    }
    return 0;
}

//=============================================================================

void  subcatch_validate(int j)
//
//  Input:   j = subcatchment index
//  Output:  none
//  Purpose: checks for valid subcatchment input parameters.
//
{
    int     i;
    double  area;
    double  nonLidArea = Subcatch[j].area;

    // --- check for ambiguous outlet name
    if ( Subcatch[j].outNode >= 0 && Subcatch[j].outSubcatch >= 0 )
        report_writeErrorMsg(ERR_SUBCATCH_OUTLET, Subcatch[j].ID);

    // --- validate subcatchment's groundwater component 
    gwater_validate(j);

    // --- validate placement of LIDs in the subcatchment
    nonLidArea -= Subcatch[j].lidArea;

    // --- compute alpha (i.e. WCON in old SWMM) for overland flow
    //     NOTE: the area which contributes to alpha for both imperv
    //     subareas w/ and w/o depression storage is the total imperv area.
    for (i = IMPERV0; i <= PERV; i++)
    {
        if ( i == PERV )
        {
            area = (1.0 - Subcatch[j].fracImperv) * nonLidArea;
        }
        else
        {
             area = Subcatch[j].fracImperv * nonLidArea;
        }
        Subcatch[j].subArea[i].alpha = 0.0;

////  Possible change to how sub-area width should be assigned.  ////
////        area = nonLidArea; 
/////////////////////////////////////////////////////////////////////

        if ( area > 0.0 && Subcatch[j].subArea[i].N > 0.0 )
        {
            Subcatch[j].subArea[i].alpha = MCOEFF * Subcatch[j].width / area *
                sqrt(Subcatch[j].slope) / Subcatch[j].subArea[i].N;
        }
    }

    // --- set isUsed property of subcatchment's rain gage                     //(5.1.013)
    i = Subcatch[j].gage;                                                      //
    if (i >= 0) Gage[i].isUsed = TRUE;                                         //

}

//=============================================================================

void  subcatch_initState(int j)
//
//  Input:   j = subcatchment index
//  Output:  none
//  Purpose: Initializes the state of a subcatchment.
//
{
    int    i;

//// isUsed property of subcatchment's rain gage now set in subcatch_validate  //(5.1.013)

    // --- initialize rainfall, runoff, & snow depth
    Subcatch[j].rainfall = 0.0;
    Subcatch[j].oldRunoff = 0.0;
    Subcatch[j].newRunoff = 0.0;
    Subcatch[j].oldSnowDepth = 0.0;
    Subcatch[j].newSnowDepth = 0.0;
    Subcatch[j].runon = 0.0;
    Subcatch[j].evapLoss = 0.0;
    Subcatch[j].infilLoss = 0.0;

    // --- initialize state of infiltration, groundwater, & snow pack objects
    if ( Subcatch[j].infil == j )  infil_initState(j, InfilModel);
    if ( Subcatch[j].groundwater ) gwater_initState(j);
    if ( Subcatch[j].snowpack )    snow_initSnowpack(j);

    // --- initialize state of sub-areas
    for (i = IMPERV0; i <= PERV; i++)
    {
        Subcatch[j].subArea[i].depth  = 0.0;
        Subcatch[j].subArea[i].inflow = 0.0;
        Subcatch[j].subArea[i].runoff = 0.0;
    }

    // --- initialize runoff quality
    surfqual_initState(j);
}

//=============================================================================

void subcatch_setOldState(int j)
//
//  Input:   j = subcatchment index
//  Output:  none
//  Purpose: replaces old state of subcatchment with new state.
//
{
    int i;
    Subcatch[j].oldRunoff = Subcatch[j].newRunoff;
    Subcatch[j].oldSnowDepth = Subcatch[j].newSnowDepth;
    for (i = IMPERV0; i <= PERV; i++)
    {
        Subcatch[j].subArea[i].inflow = 0.0;
    }
    for (i = 0; i < Nobjects[POLLUT]; i++)
    {
        Subcatch[j].oldQual[i] = Subcatch[j].newQual[i];
        Subcatch[j].newQual[i] = 0.0;
    }
    lid_setOldGroupState(j);
}

//=============================================================================

double subcatch_getFracPerv(int j)
//
//  Purpose: determines what fraction of subcatchment area, including any LID
//           area, is pervious.
//  Input:   j = subcatchment index
//  Output:  returns fraction of area with pervious cover
//
{
    double fracPerv = 1.0 - Subcatch[j].fracImperv;

    if ( Subcatch[j].lidArea > 0.0 )
    {
        fracPerv = (fracPerv * (Subcatch[j].area - Subcatch[j].lidArea) + 
                    lid_getPervArea(j)) / Subcatch[j].area;
        fracPerv = MIN(fracPerv, 1.0);
    }
    return fracPerv;
}

//=============================================================================

double subcatch_getStorage(int j)
//
//  Input:   j = subcatchment index
//  Output:  returns total volume of stored water (ft3)
//  Purpose: finds total volume of water stored on a subcatchment's surface
//           and its LIDs at the current time.
//
{
    int    i;
    double v = 0.0;

    for ( i = IMPERV0; i <= PERV; i++)
    {
        v += Subcatch[j].subArea[i].depth * Subcatch[j].subArea[i].fArea;
    }
    return v * (Subcatch[j].area - Subcatch[j].lidArea) +
           lid_getStoredVolume(j);
}

//=============================================================================

void subcatch_getRunon(int j)
//
//  Input:   j = subcatchment index
//  Output:  none
//  Purpose: Routes runoff from a subcatchment to its outlet subcatchment
//           or between its subareas.
//
{
    int    k;                          // outlet subcatchment index
    int    p;                          // pollutant index
    double q;                          // runon to outlet subcatchment (ft/sec)
    double q1, q2;                     // runoff from imperv. areas (ft/sec)
    double pervArea;                   // subcatchment pervious area (ft2)

    // --- add previous period's runoff from this subcatchment to the
    //     runon of the outflow subcatchment, if it exists
    k = Subcatch[j].outSubcatch;
    q = Subcatch[j].oldRunoff;
    if ( k >= 0 && k != j )
    {
        subcatch_addRunonFlow(k, q);
        for (p = 0; p < Nobjects[POLLUT]; p++)
        {
            Subcatch[k].newQual[p] += q * Subcatch[j].oldQual[p] * LperFT3;
        }
    }

    // --- add any LID underdrain flow sent from this subcatchment to
    //     other subcatchments
    if ( Subcatch[j].lidArea > 0.0 ) lid_addDrainRunon(j);

    // --- add to sub-area inflow any outflow from other subarea in previous period
    //     (NOTE: no transfer of runoff pollutant load, since runoff loads are
    //     based on runoff flow from entire subcatchment.)

    // --- Case 1: imperv --> perv
    if ( Subcatch[j].fracImperv < 1.0 &&
         Subcatch[j].subArea[IMPERV0].routeTo == TO_PERV )
    {
        // --- add area-wtd. outflow from imperv1 subarea to perv area inflow
        q1 = Subcatch[j].subArea[IMPERV0].runoff *
             Subcatch[j].subArea[IMPERV0].fArea;
        q2 = Subcatch[j].subArea[IMPERV1].runoff *
             Subcatch[j].subArea[IMPERV1].fArea;
        q = q1 + q2;
        Subcatch[j].subArea[PERV].inflow += q *
             (1.0 - Subcatch[j].subArea[IMPERV0].fOutlet) /
             Subcatch[j].subArea[PERV].fArea;
    }

    // --- Case 2: perv --> imperv
    if ( Subcatch[j].fracImperv > 0.0 &&
         Subcatch[j].subArea[PERV].routeTo == TO_IMPERV &&
         Subcatch[j].subArea[IMPERV1].fArea > 0.0 )
    {
        q = Subcatch[j].subArea[PERV].runoff;
        Subcatch[j].subArea[IMPERV1].inflow +=
            q * (1.0 - Subcatch[j].subArea[PERV].fOutlet) *
            Subcatch[j].subArea[PERV].fArea /
            Subcatch[j].subArea[IMPERV1].fArea;
    }

    // --- Add any return flow from LID units to pervious subarea
    if ( Subcatch[j].lidArea > 0.0 && Subcatch[j].fracImperv < 1.0 )
    {
        pervArea = Subcatch[j].subArea[PERV].fArea *
                   (Subcatch[j].area - Subcatch[j].lidArea);
        q = lid_getFlowToPerv(j);
        if ( pervArea > 0.0 )
        {
            Subcatch[j].subArea[PERV].inflow += q / pervArea;
        }
    }
}

//=============================================================================

void  subcatch_addRunonFlow(int k, double q)
//
//  Input:   k = subcatchment index
//           q = runon flow rate (cfs) to subcatchment k
//  Output:  none
//  Purpose: Updates the total runon flow (ft/s) seen by a subcatchment that
//           receives runon flow from an upstream subcatchment.
//
{
    int i;
    double nonLidArea;

    // --- distribute runoff from upstream subcatchment (in cfs)
    //     uniformly over the non-LID area of current subcatchment (ft/sec)
    if ( Subcatch[k].area <= 0.0 ) return;
    nonLidArea = Subcatch[k].area - Subcatch[k].lidArea; 
    if ( nonLidArea > 0.0 ) q = q / nonLidArea;
    else                    q = q / Subcatch[k].area;
    Subcatch[k].runon += q;

    // --- assign this flow to the 3 types of subareas
    for (i = IMPERV0; i <= PERV; i++)
    {
        Subcatch[k].subArea[i].inflow += q;
    }
}

//=============================================================================

double subcatch_getRunoff(int j, double tStep)
//
//  Input:   j = subcatchment index
//           tStep = time step (sec)
//  Output:  returns total runoff produced by subcatchment (ft/sec)
//  Purpose: Computes runoff & new storage depth for subcatchment.
//
//  The 'runoff' value returned by this function is the total runoff
//  generated (in ft/sec) by the subcatchment before any internal
//  re-routing is applied. It is used to compute pollutant washoff.
//
//  The 'outflow' value computed here (in cfs) is the surface runoff
//  that actually leaves the subcatchment after any LID controls are
//  applied and is saved to Subcatch[j].newRunoff. 
//
{
    int    i;                          // subarea index
    double nonLidArea;                 // non-LID portion of subcatch area (ft2)
    double area;                       // sub-area or subcatchment area (ft2)
    double netPrecip[3];               // subarea net precipitation (ft/sec)
    double vRain;                      // rainfall (+ snowfall) volume (ft3)
    double vRunon    = 0.0;            // runon volume from other areas (ft3)
    double vOutflow  = 0.0;            // runoff volume leaving subcatch (ft3)
    double runoff    = 0.0;            // total runoff flow on subcatch (cfs)
    double evapRate  = 0.0;            // potential evaporation rate (ft/sec)
    double subAreaRunoff;              // sub-area runoff rate (cfs)           //(5.1.013)
    double vImpervRunoff = 0.0;        // impervious area runoff volume (ft3)  //
    double vPervRunoff = 0.0;          // pervious area runoff volume (ft3)    //

    // --- initialize shared water balance variables
    Vevap     = 0.0;
    Vpevap    = 0.0;
    Vinfil    = 0.0;
    Voutflow  = 0.0;
    VlidIn    = 0.0;
    VlidInfil = 0.0;
    VlidOut   = 0.0;
    VlidDrain = 0.0;
    VlidReturn = 0.0;

    // --- find volume of inflow to non-LID portion of subcatchment as existing
    //     ponded water + any runon volume from upstream areas;
    //     rainfall and snowmelt will be added as each sub-area is analyzed
    nonLidArea = Subcatch[j].area - Subcatch[j].lidArea;
    vRunon = Subcatch[j].runon * tStep * nonLidArea;
    Vinflow = vRunon + subcatch_getDepth(j) * nonLidArea;

    // --- find LID runon only if LID occupies full subcatchment
    if ( nonLidArea == 0.0 )
        vRunon = Subcatch[j].runon * tStep * Subcatch[j].area;

    // --- get net precip. (rainfall + snowfall + snowmelt) on the 3 types
    //     of subcatchment sub-areas and update Vinflow with it
    getNetPrecip(j, netPrecip, tStep);

    // --- find potential evaporation rate
    if ( Evap.dryOnly && Subcatch[j].rainfall > 0.0 ) evapRate = 0.0;
    else evapRate = Evap.rate;

    // --- set monthly infiltration adjustment factor                          //(5.1.013)
    infil_setInfilFactor(j);                                                   //(5.1.013)

    // --- examine each type of sub-area (impervious w/o depression storage,
    //     impervious w/ depression storage, and pervious)
    if ( nonLidArea > 0.0 ) for (i = IMPERV0; i <= PERV; i++)
    {
        // --- get runoff from sub-area updating Vevap, Vpevap,
        //     Vinfil & Voutflow)
        area = nonLidArea * Subcatch[j].subArea[i].fArea;
        Subcatch[j].subArea[i].runoff =
            getSubareaRunoff(j, i, area, netPrecip[i], evapRate, tStep);
        subAreaRunoff = Subcatch[j].subArea[i].runoff * area;                  //(5.1.013)
        if (i == PERV) vPervRunoff = subAreaRunoff * tStep;                    //
        else           vImpervRunoff += subAreaRunoff * tStep;                 //
        runoff += subAreaRunoff;                                               //
    }

    // --- evaluate any LID treatment provided (updating Vevap,
    //     Vpevap, VlidInfil, VlidIn, VlidOut, & VlidDrain)
    if ( Subcatch[j].lidArea > 0.0 )
    {
        lid_getRunoff(j, tStep);
    }

    // --- update groundwater levels & flows if applicable
    if ( !IgnoreGwater && Subcatch[j].groundwater )
    {
        gwater_getGroundwater(j, Vpevap, Vinfil+VlidInfil, tStep);
    }

    // --- save subcatchment's total loss rates (ft/s)
    area = Subcatch[j].area;
    Subcatch[j].evapLoss = Vevap / tStep / area;
    Subcatch[j].infilLoss = (Vinfil + VlidInfil) / tStep / area;

    // --- find net surface runoff volume
    //     (VlidDrain accounts for LID drain flows)
    vOutflow = Voutflow      // runoff from all non-LID areas
               - VlidIn      // runoff treated by LID units
               + VlidOut;    // runoff from LID units
    Subcatch[j].newRunoff = vOutflow / tStep;

    // --- obtain external precip. volume (without any snowmelt)
    vRain = Subcatch[j].rainfall * tStep * area;

    // --- update the cumulative stats for this subcatchment
    stats_updateSubcatchStats(j, vRain, vRunon, Vevap, Vinfil + VlidInfil,
        vImpervRunoff, vPervRunoff, vOutflow + VlidDrain,                      //(5.1.013)
        Subcatch[j].newRunoff + VlidDrain/tStep);

    // --- include this subcatchment's contribution to overall flow balance
    //     only if its outlet is a drainage system node
    if ( Subcatch[j].outNode == -1 && Subcatch[j].outSubcatch != j )
    {
        vOutflow = 0.0;
    }

    // --- update mass balances
    massbal_updateRunoffTotals(RUNOFF_RAINFALL, vRain);
    massbal_updateRunoffTotals(RUNOFF_EVAP, Vevap);
    massbal_updateRunoffTotals(RUNOFF_INFIL, Vinfil+VlidInfil);
    massbal_updateRunoffTotals(RUNOFF_RUNOFF, vOutflow);

    // --- return area-averaged runoff (ft/s)
    return runoff / area;
}

//=============================================================================

void getNetPrecip(int j, double* netPrecip, double tStep)
{
//
//  Purpose: Finds combined rainfall + snowmelt on a subcatchment.
//  Input:   j = subcatchment index
//           tStep = time step (sec)
//  Output:  netPrecip = rainfall + snowmelt over each type of subarea (ft/s)
//
    int    i, k;
    double rainfall = 0.0;             // rainfall (ft/sec)
    double snowfall = 0.0;             // snowfall (ft/sec)

    // --- get current rainfall or snowfall from rain gage (in ft/sec)
    k = Subcatch[j].gage;
    if ( k >= 0 )
    {
        gage_getPrecip(k, &rainfall, &snowfall);
    }

    // --- assign total precip. rate to subcatch's rainfall property
    Subcatch[j].rainfall = rainfall + snowfall;

    // --- determine net precipitation input (netPrecip) to each sub-area

    // --- if subcatch has a snowpack, then base netPrecip on possible snow melt
    if ( Subcatch[j].snowpack && !IgnoreSnowmelt )
    {
        Subcatch[j].newSnowDepth = 
            snow_getSnowMelt(j, rainfall, snowfall, tStep, netPrecip);
    }

    // --- otherwise netPrecip is just sum of rainfall & snowfall
    else
    {
        for (i=IMPERV0; i<=PERV; i++) netPrecip[i] = rainfall + snowfall;
    }
}

//=============================================================================

<<<<<<< HEAD
double subcatch_getBuildup(int j, int p)
//
// Input:   j = subcatchment index
//          p = pollutant index
// Output:  returns total buildup of each pollutant on subcatchment surface (lbs or kg)
// Purpose: computes current mass of buildup remaining on subcatchment surface
//
{
    int i;
    double load = 0.0;

    for (i = 0; i < Nobjects[LANDUSE]; i++)
    {
        load += Subcatch[j].landFactor[i].buildup[p];
    }

    return load;
}

//=============================================================================

////  This function was modified for release 5.1.008.  ////                    //(5.1.008)

=======
>>>>>>> 0ab0021f
double subcatch_getDepth(int j)
//
//  Input:   j = subcatchment index
//  Output:  returns average depth of ponded water (ft)
//  Purpose: finds average depth of water over the non-LID portion of a
//           subcatchment
//
{
    int    i;
    double fArea;
    double depth = 0.0;

    for (i = IMPERV0; i <= PERV; i++)
    {
        fArea = Subcatch[j].subArea[i].fArea;
        if ( fArea > 0.0 ) depth += Subcatch[j].subArea[i].depth * fArea;
    }
    return depth;
}

//=============================================================================

double subcatch_getWtdOutflow(int j, double f)
//
//  Input:   j = subcatchment index
//           f = weighting factor.
//  Output:  returns weighted runoff value
//  Purpose: computes wtd. combination of old and new subcatchment runoff.
//
{
    if ( Subcatch[j].area == 0.0 ) return 0.0;
    return (1.0 - f) * Subcatch[j].oldRunoff + f * Subcatch[j].newRunoff;
}

//=============================================================================

void  subcatch_getResults(int j, double f, float x[])
//
//  Input:   j = subcatchment index
//           f = weighting factor
//  Output:  x = array of results
//  Purpose: computes wtd. combination of old and new subcatchment results.
//
{
    int    p;                          // pollutant index
    int    k;                          // rain gage index
    double f1 = 1.0 - f;
    double z;
    double runoff;
    TGroundwater* gw;                  // ptr. to groundwater object

    // --- retrieve rainfall for current report period
    k = Subcatch[j].gage;
    if ( k >= 0 ) x[SUBCATCH_RAINFALL] = (float)Gage[k].reportRainfall;
    else          x[SUBCATCH_RAINFALL] = 0.0f;

    // --- retrieve snow depth
    z = ( f1 * Subcatch[j].oldSnowDepth +
          f * Subcatch[j].newSnowDepth ) * UCF(RAINDEPTH);
    x[SUBCATCH_SNOWDEPTH] = (float)z;

    // --- retrieve runoff and losses
    x[SUBCATCH_EVAP] = (float)(Subcatch[j].evapLoss * UCF(EVAPRATE));
    x[SUBCATCH_INFIL] = (float)(Subcatch[j].infilLoss * UCF(RAINFALL));
    runoff = f1 * Subcatch[j].oldRunoff + f * Subcatch[j].newRunoff;

    // --- add any LID drain flow to reported runoff
    if ( Subcatch[j].lidArea > 0.0 )
    {
        runoff += f1 * lid_getDrainFlow(j, PREVIOUS) +
                  f * lid_getDrainFlow(j, CURRENT);
    }

    // --- if runoff is really small, report it as zero
    if ( runoff < MIN_RUNOFF * Subcatch[j].area ) runoff = 0.0;
    x[SUBCATCH_RUNOFF] = (float)(runoff * UCF(FLOW));

    // --- retrieve groundwater results
    gw = Subcatch[j].groundwater;
    if ( gw )
    {
        z = (f1 * gw->oldFlow + f * gw->newFlow) * Subcatch[j].area * UCF(FLOW);
        x[SUBCATCH_GW_FLOW] = (float)z;
        z = (gw->bottomElev + gw->lowerDepth) * UCF(LENGTH);
        x[SUBCATCH_GW_ELEV] = (float)z;
        z = gw->theta;
        x[SUBCATCH_SOIL_MOIST] = (float)z;
    }
    else
    {
        x[SUBCATCH_GW_FLOW] = 0.0f;
        x[SUBCATCH_GW_ELEV] = 0.0f;
        x[SUBCATCH_SOIL_MOIST]  = 0.0f;
    }

    // --- retrieve pollutant washoff
    if ( !IgnoreQuality ) for (p = 0; p < Nobjects[POLLUT]; p++ )
    {
        if ( runoff == 0.0 ) z = 0.0;
        else z = f1 * Subcatch[j].oldQual[p] + f * Subcatch[j].newQual[p];
        x[SUBCATCH_WASHOFF+p] = (float)z;
    }
}


//=============================================================================
//                              SUB-AREA METHODS
//=============================================================================

double getSubareaRunoff(int j, int i, double area, double precip, double evap,
    double tStep)
//
//  Purpose: computes runoff & losses from a subarea over the current time step.
//  Input:   j = subcatchment index
//           i = subarea index
//           area = sub-area area (ft2)
//           precip = rainfall + snowmelt over subarea (ft/sec)
//           evap = evaporation (ft/sec)
//           tStep = time step (sec)
//  Output:  returns runoff rate from the sub-area (cfs);
//           updates shared variables Vinflow, Vevap, Vpevap, Vinfil & Voutflow.
//
{
    double    tRunoff;                 // time over which runoff occurs (sec)
    double    surfMoisture;            // surface water available (ft/sec)
    double    surfEvap;                // evap. used for surface water (ft/sec)
    double    infil = 0.0;             // infiltration rate (ft/sec)
    double    runoff = 0.0;            // runoff rate (ft/sec)
    TSubarea* subarea;                 // pointer to subarea being analyzed

    // --- no runoff if no area
    if ( area == 0.0 ) return 0.0;

    // --- assign pointer to current subarea
    subarea = &Subcatch[j].subArea[i];

    // --- assume runoff occurs over entire time step
    tRunoff = tStep;

    // --- determine evaporation loss rate
    surfMoisture = subarea->depth / tStep;
    surfEvap = MIN(surfMoisture, evap);

    // --- compute infiltration loss rate
    if ( i == PERV ) infil = getSubareaInfil(j, subarea, precip, tStep);

    // --- add precip to other subarea inflows
    subarea->inflow += precip;
    surfMoisture += subarea->inflow;

    // --- update total inflow, evaporation & infiltration volumes
    Vinflow += precip * area * tStep;
    Vevap += surfEvap * area * tStep;
    if ( i == PERV ) Vpevap += Vevap;
    Vinfil += infil * area * tStep;

    // --- assign adjusted runoff coeff. & storage to shared variables         //(5.1.013)
    Alpha = subarea->alpha;                                                    //
    Dstore = subarea->dStore;                                                  //
    adjustSubareaParams(i, j);                                                 // 

    // --- if losses exceed available moisture then no ponded water remains
    if ( surfEvap + infil >= surfMoisture )
    {
        subarea->depth = 0.0;
    }

    // --- otherwise reduce inflow by losses and update depth
    //     of ponded water and time over which runoff occurs
    else
    {
        subarea->inflow -= surfEvap + infil;
        updatePondedDepth(subarea, &tRunoff);
    }

    // --- compute runoff based on updated ponded depth
    runoff = findSubareaRunoff(subarea, tRunoff);

    // --- compute runoff volume leaving subcatchment for mass balance purposes
    //     (fOutlet is the fraction of this subarea's runoff that goes to the
    //     subcatchment outlet as opposed to another subarea of the subcatchment)
    Voutflow += subarea->fOutlet * runoff * area * tStep;
    return runoff;
}

//=============================================================================

double getSubareaInfil(int j, TSubarea* subarea, double precip, double tStep)
//
//  Purpose: computes infiltration rate at current time step.
//  Input:   j = subcatchment index
//           subarea = ptr. to a subarea
//           precip = rainfall + snowmelt over subarea (ft/sec)
//           tStep = time step (sec)
//  Output:  returns infiltration rate (ft/s)
//
{
    double infil = 0.0;                     // actual infiltration rate (ft/sec)

    // --- compute infiltration rate 
    infil = infil_getInfil(j, InfilModel, tStep, precip,
                           subarea->inflow, subarea->depth);

    // --- limit infiltration rate by available void space in unsaturated
    //     zone of any groundwater aquifer
    if ( !IgnoreGwater && Subcatch[j].groundwater )
    {
        infil = MIN(infil,
                    Subcatch[j].groundwater->maxInfilVol/tStep);
    }
    return infil;
}

//=============================================================================

double findSubareaRunoff(TSubarea* subarea, double tRunoff)
//
//  Purpose: computes runoff (ft/s) from subarea after current time step.
//  Input:   subarea = ptr. to a subarea
//           tRunoff = time step over which runoff occurs (sec)
//  Output:  returns runoff rate (ft/s)
//
{
    double xDepth = subarea->depth - Dstore;                                   //(5.1.013)
    double runoff = 0.0;

    if ( xDepth > ZERO )
    {
        // --- case where nonlinear routing is used
        if ( subarea->N > 0.0 )
        {
            runoff = Alpha * pow(xDepth, MEXP);                                //(5.1.013)
        }

        // --- case where no routing is used (Mannings N = 0)
        else
        {
            runoff = xDepth / tRunoff;
            subarea->depth = Dstore;                                           //(5.1.013)
        }
    }
    else
    {    
        runoff = 0.0;
    }
    return runoff;
}

//=============================================================================

void updatePondedDepth(TSubarea* subarea, double* dt)
//
//  Input:   subarea = ptr. to a subarea,
//           dt = time step (sec)
//  Output:  dt = time ponded depth is above depression storage (sec)
//  Purpose: computes new ponded depth over subarea after current time step.
//
{
    double ix = subarea->inflow;       // excess inflow to subarea (ft/sec)
    double dx;                         // depth above depression storage (ft)
    double tx = *dt;                   // time over which dx > 0 (sec)
    
    // --- see if not enough inflow to fill depression storage (dStore)
    if ( subarea->depth + ix*tx <= Dstore )                                    //(5.1.013)
    {
        subarea->depth += ix * tx;
    }

    // --- otherwise use the ODE solver to integrate flow depth
    else
    {
        // --- if depth < Dstore then fill up Dstore & reduce time step        //(5.1.013)
        dx = Dstore - subarea->depth;                                          //
        if ( dx > 0.0 && ix > 0.0 )
        {
            tx -= dx / ix;
            subarea->depth = Dstore;                                           //(5.1.013)
        }

        // --- now integrate depth over remaining time step tx
        if ( Alpha > 0.0 && tx > 0.0 )                                         //(5.1.013)
        {
            theSubarea = subarea;
            odesolve_integrate(&(subarea->depth), 1, 0, tx, ODETOL, tx,
                               getDdDt);
        }
        else
        {
            if ( tx < 0.0 ) tx = 0.0;
            subarea->depth += ix * tx;
        }
    }

    // --- do not allow ponded depth to go negative
    if ( subarea->depth < 0.0 ) subarea->depth = 0.0;

    // --- replace original time step with time ponded depth
    //     is above depression storage
    *dt = tx;
}

//=============================================================================

void  getDdDt(double t, double* d, double* dddt)
//
//  Input:   t = current time (not used)
//           d = stored depth (ft)
//  Output   dddt = derivative of d with respect to time
//  Purpose: evaluates derivative of stored depth w.r.t. time
//           for the subarea whose runoff is being computed.
//
{
    double ix = theSubarea->inflow;
    double rx = *d - Dstore;                                                   //(5.1.013)
    if ( rx < 0.0 )
    {
        rx = 0.0;
    }
    else
    {
        rx = Alpha * pow(rx, MEXP);                                            //(5.1.013)
    }
    *dddt = ix - rx;
}

//=============================================================================

////  New function added to release 5.1.013.  ////                             //(5.1.013)

void adjustSubareaParams(int i, int j)
//
//  Input:   i = type of subarea being analyzed
//           j = index of current subcatchment being analyzed
//  Output   adjusted values of module-level variables Dstore & Alpha
//  Purpose: adjusts a subarea's depression storage and its pervious
//           runoff coeff. by month of the year.
//
{
    int p;              // monthly pattern index
    int m;              // current month of the year
    double f;           // adjustment factor

     // --- depression storage adjustment
     p = Subcatch[j].dStorePattern;
     if (p >= 0 && Pattern[p].type == MONTHLY_PATTERN)
     {
         m = datetime_monthOfYear(getDateTime(OldRunoffTime)) - 1;
         f = Pattern[p].factor[m];
         if (f >= 0.0) Dstore *= f;
     }

    // --- pervious area roughness
    p = Subcatch[j].nPervPattern;
    if (i == PERV && p >= 0 && Pattern[p].type == MONTHLY_PATTERN)
    {
         m = datetime_monthOfYear(getDateTime(OldRunoffTime)) - 1;
         f = Pattern[p].factor[m];
         if (f <= 0.0) Alpha = 0.0;
         else          Alpha /= f;
     }
}<|MERGE_RESOLUTION|>--- conflicted
+++ resolved
@@ -806,7 +806,6 @@
 
 //=============================================================================
 
-<<<<<<< HEAD
 double subcatch_getBuildup(int j, int p)
 //
 // Input:   j = subcatchment index
@@ -828,10 +827,6 @@
 
 //=============================================================================
 
-////  This function was modified for release 5.1.008.  ////                    //(5.1.008)
-
-=======
->>>>>>> 0ab0021f
 double subcatch_getDepth(int j)
 //
 //  Input:   j = subcatchment index
