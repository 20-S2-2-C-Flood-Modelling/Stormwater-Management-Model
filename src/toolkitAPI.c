//-----------------------------------------------------------------------------
//   toolkitAPI.c
//
//   Project: EPA SWMM5
//   Version: 5.1
//   Date:    08/30/2016
//   Author:  B. McDonnell (EmNet LLC)
//            K. Ratliff
//
//   Exportable Functions for Project Definition API.
//
//-----------------------------------------------------------------------------
#define _CRT_SECURE_NO_DEPRECATE

#include <stdio.h>
#include <stdlib.h>
#include <string.h>

#include "headers.h"
#include "toolkitAPI.h"
#include "swmm5.h"                     // declaration of exportable functions
#include "hash.h"

// Function Declarations for API
int     massbal_getRoutingFlowTotal(SWMM_Project *sp, SM_RoutingTotals *routingTot);
int     massbal_getRunoffTotal(SWMM_Project *sp, SM_RunoffTotals *runoffTot);
double  massbal_getTotalArea(SWMM_Project *sp);
int     massbal_getNodeTotalInflow(SWMM_Project *sp, int index, double *value);

int  stats_getNodeStat(SWMM_Project *sp, int index, SM_NodeStats *nodeStats);
int  stats_getStorageStat(SWMM_Project *sp, int index, SM_StorageStats *storageStats);
int  stats_getOutfallStat(SWMM_Project *sp, int index, SM_OutfallStats *outfallStats);
int  stats_getLinkStat(SWMM_Project *sp, int index, SM_LinkStats *linkStats);
int  stats_getPumpStat(SWMM_Project *sp, int index, SM_PumpStats *pumpStats);
int  stats_getSubcatchStat(SWMM_Project *sp, int index, SM_SubcatchStats *subcatchStats);

//-----------------------------------------------------------------------------
//  Extended API Functions
//-----------------------------------------------------------------------------
void DLLEXPORT swmm_getAPIError(int errcode, char *s)
//
// Input:   errcode = error code
// Output:  errmessage String
// Return:  API Error
// Purpose: Get an error message
{
    const char *errmsg = error_getMsg(errcode);
    strcpy(s, errmsg);
}

int DLLEXPORT swmm_getSimulationDateTime(int timetype, int *year, int *month,
        int *day, int *hours, int *minutes, int *seconds)
{
    return swmm_getSimulationDateTime_project(_defaultProject, timetype, year,
            month, day, hours, minutes, seconds);
}

int DLLEXPORT swmm_getSimulationDateTime_project(SWMM_ProjectHandle ph, int timetype,
        int *year, int *month, int *day, int *hours, int *minutes, int *seconds)
//
// Input:   timetype = time type to return
// Output:  year, month, day, hours, minutes, seconds = int
// Return:  API Error
// Purpose: Get the simulation start, end and report date times
{
    int errcode = 0;
<<<<<<< HEAD

    SWMM_Project *sp = (SWMM_Project*)ph;
=======
    *year = 1900;
    *month = 1;
    *day = 1;
    *hours = 0;
    *minutes = 0;
    *seconds = 0;
>>>>>>> e782bfa1

    // Check if Open
    if (swmm_IsOpenFlag(sp) == FALSE)
    {
        errcode = ERR_API_INPUTNOTOPEN;
    }
    else
    {
        DateTime _dtime;
        switch (timetype)
        {
        //sp->StartDateTime (globals.h)
        case SM_STARTDATE: _dtime = sp->StartDateTime; break;
        //sp->EndDateTime (globals.h)
        case SM_ENDDATE: _dtime = sp->EndDateTime;  break;
        //sp->ReportStart (globals.h)
        case SM_REPORTDATE: _dtime = sp->ReportStart;  break;
        default: return(ERR_API_OUTBOUNDS);
        }
        datetime_decodeDate(_dtime, year, month, day);
        datetime_decodeTime(_dtime, hours, minutes, seconds);
    }

    return (errcode);
}

int DLLEXPORT swmm_setSimulationDateTime(int timetype, char *dtimestr)
{
    return swmm_setSimulationDateTime_project(_defaultProject, timetype, dtimestr);
}
int DLLEXPORT swmm_setSimulationDateTime_project(SWMM_ProjectHandle ph, int timetype,
        char *dtimestr)
//
// Input:   timetype = time type to return
//          DateTime String
// Return:  API Error
// Purpose: Get the simulation start, end and report date times
{
    int errcode = 0;

    char theDate[10];
    char theTime[9];

    SWMM_Project *sp = (SWMM_Project*)ph;

    // Check if Open
    if(swmm_IsOpenFlag(sp) == FALSE)
    {
        errcode = ERR_API_INPUTNOTOPEN;
    }
    // Check if Simulation is Running
    else if(swmm_IsStartedFlag(sp) == TRUE)
    {
        errcode = ERR_API_SIM_NRUNNING;
    }
    else
    {
        strncpy(theDate, dtimestr, 10);
        strncpy(theTime, dtimestr+11, 9);

        switch(timetype)
        {
            //sp->StartDateTime (globals.h)
            case SM_STARTDATE:
                project_readOption(sp, "START_DATE", theDate);
                project_readOption(sp, "START_TIME", theTime);
                sp->StartDateTime = sp->StartDate + sp->StartTime;
                sp->TotalDuration = floor((sp->EndDateTime - sp->StartDateTime) * SECperDAY);
                // --- convert total duration to milliseconds
                sp->TotalDuration *= 1000.0;
                break;
            //sp->EndDateTime (globals.h)
            case SM_ENDDATE:
                project_readOption(sp, "END_DATE", theDate);
                project_readOption(sp, "END_TIME", theTime);
                sp->EndDateTime = sp->EndDate + sp->EndTime;
                sp->TotalDuration = floor((sp->EndDateTime - sp->StartDateTime) * SECperDAY);
                // --- convert total duration to milliseconds
                sp->TotalDuration *= 1000.0;
                break;
            //sp->ReportStart (globals.h)
            case SM_REPORTDATE:
                project_readOption(sp, "REPORT_START_DATE", theDate);
                project_readOption(sp, "REPORT_START_TIME", theTime);
                sp->ReportStart = sp->ReportStartDate + sp->ReportStartTime;
                break;
            default: errcode = ERR_API_OUTBOUNDS; break;
        }
    }

    return (errcode);
}

int DLLEXPORT  swmm_getSimulationUnit(int type, int *value)
{
    return swmm_getSimulationUnit_project(_defaultProject, type, value);
}

int DLLEXPORT  swmm_getSimulationUnit_project(SWMM_ProjectHandle ph, int type, int *value)
//
// Input:   type = simulation unit type
// Output:  enum representation of units
// Returns: API Error
// Purpose: get simulation unit types
{
    int errcode = 0;
<<<<<<< HEAD

    SWMM_Project *sp = (SWMM_Project*)ph;

=======
    *value = 0;
>>>>>>> e782bfa1
    // Check if Open
    if(swmm_IsOpenFlag(sp) == FALSE)
    {
        errcode = ERR_API_INPUTNOTOPEN;
    }
    else
    {
        switch(type)
        {
            // System Unit (enum.h UnitsType)
            case SM_SYSTEMUNIT:  *value = sp->UnitSystem; break;
            // Flow Unit (enum.h sp->FlowUnitsType)
            case SM_FLOWUNIT:  *value = sp->FlowUnits; break;
            // Concentration Unit
            //case 2:  *value = sp->UnitSystem; break;
            // Type not available
            default: errcode = ERR_API_OUTBOUNDS; break;
        }
    }

    return (errcode);
}

int DLLEXPORT  swmm_getSimulationAnalysisSetting(int type, int *value)
{
    return swmm_getSimulationAnalysisSetting_project(_defaultProject, type, value);
}

int DLLEXPORT  swmm_getSimulationAnalysisSetting_project(SWMM_ProjectHandle ph,
        int type, int *value)
//
// Input:   type = analysis type
// Output:  setting True or False
// Returns: API Error
// Purpose: get simulation analysis setting
{
    int errcode = 0;
<<<<<<< HEAD

    SWMM_Project *sp = (SWMM_Project*)ph;

=======
    *value = 0;
>>>>>>> e782bfa1
    // Check if Open
    if(swmm_IsOpenFlag(sp) == FALSE)
    {
        errcode = ERR_API_INPUTNOTOPEN;
    }
    else
    {
        switch(type)
        {
            // No ponding at nodes (True or False)
            case SM_ALLOWPOND:  *value = sp->AllowPonding; break;
            // Do flow routing in steady state periods  (True or False)
            case SM_SKIPSTEADY:  *value = sp->SkipSteadyState; break;
            // Analyze rainfall/runoff  (True or False)
            case SM_IGNORERAIN:  *value = sp->IgnoreRainfall; break;
            // Analyze RDII (True or False)
            case SM_IGNORERDII:  *value = sp->IgnoreRDII; break;
            // Analyze snowmelt (True or False)
            case SM_IGNORESNOW:  *value = sp->IgnoreSnowmelt; break;
            // Analyze groundwater (True or False)
            case SM_IGNOREGW:  *value = sp->IgnoreGwater; break;
            // Analyze flow routing (True or False)
            case SM_IGNOREROUTE:  *value = sp->IgnoreRouting; break;
            // Analyze water quality (True or False)
            case SM_IGNORERQUAL:  *value = sp->IgnoreQuality; break;
            // Type not available
            default: errcode = ERR_API_OUTBOUNDS; break;
        }
    }
    return (errcode);
}

int DLLEXPORT  swmm_getSimulationParam(int type, double *value)
{
    return swmm_getSimulationParam_project(_defaultProject, type, value);
}

int DLLEXPORT  swmm_getSimulationParam_project(SWMM_ProjectHandle ph, int type, double *value)
//
// Input:   type = analysis type
// Output:  Simulation Parameter
// Returns: error code
// Purpose: Get simulation analysis parameter
{
    int errcode = 0;
<<<<<<< HEAD

    SWMM_Project *sp = (SWMM_Project*)ph;

=======
    *value = 0;
>>>>>>> e782bfa1
    // Check if Open
    if(swmm_IsOpenFlag(sp) == FALSE)
    {
        errcode = ERR_API_INPUTNOTOPEN;
    }
    // Output  setting
    else
    {
        switch(type)
        {
            // Routing time step (sec)
            case SM_ROUTESTEP: *value = sp->RouteStep; break;
            // Minimum variable time step (sec)
            case SM_MINROUTESTEP: *value = sp->MinRouteStep; break;
            // Time step for lengthening (sec)
            case SM_LENGTHSTEP: *value = sp->LengtheningStep; break;
            // Antecedent dry days
            case SM_STARTDRYDAYS: *value = sp->StartDryDays; break;
            // Courant time step factor
            case SM_COURANTFACTOR: *value = sp->CourantFactor; break;
            // Minimum nodal surface area
            case SM_MINSURFAREA: *value = sp->MinSurfArea; break;
            // Minimum conduit slope
            case SM_MINSLOPE: *value = sp->MinSlope; break;
            // Runoff continuity error
            case SM_RUNOFFERROR: *value = sp->RunoffError; break;
            // Groundwater continuity error
            case SM_GWERROR: *value = sp->GwaterError; break;
            // Flow routing error
            case SM_FLOWERROR: *value = sp->FlowError; break;
            // Quality routing error
            case SM_QUALERROR: *value = sp->QualError; break;
            // DW routing head tolerance (ft)
            case SM_HEADTOL: *value = sp->HeadTol; break;
            // Tolerance for steady system flow
            case SM_SYSFLOWTOL: *value = sp->SysFlowTol; break;
            // Tolerance for steady nodal inflow
            case SM_LATFLOWTOL: *value = sp->LatFlowTol; break;
            // Type not available
            default: errcode = ERR_API_OUTBOUNDS; break;
        }
    }
    return (errcode);
}

int DLLEXPORT  swmm_countObjects(int type, int *count) {

    return swmm_countObjects_project(_defaultProject, type, count);
}

int DLLEXPORT  swmm_countObjects_project(SWMM_ProjectHandle ph, int type, int *count)
//
// Input:   type = object type (Based on SM_ObjectType enum)
// Output:  count = pointer to integer
// Returns: API Error
// Purpose: uses Object Count table to find number of elements of an object
{
<<<<<<< HEAD
    SWMM_Project *sp = (SWMM_Project*)ph;

=======
    *count = 0;
>>>>>>> e782bfa1
    if(type >= MAX_OBJ_TYPES)return ERR_API_OUTBOUNDS;
    *count = sp->Nobjects[type];
    return (0);
}

int DLLEXPORT swmm_getObjectId(int type, int index, char *id)
{
    return swmm_getObjectId_project(_defaultProject, type, index, id);
}

int DLLEXPORT swmm_getObjectId_project(SWMM_ProjectHandle ph, int type, int index, char *id)
//
// Input:   type = object type (Based on SM_ObjectType enum)
//          index = Index of desired ID
// Output:  id = pointer to id pass by reference
// Return:  API Error
// Purpose: Gets ID for any object
{
    int errcode = 0;

    SWMM_Project *sp = (SWMM_Project*)ph;

    //Provide Empty Character Array
    strcpy(id,"");

    // Check if Open
    if(swmm_IsOpenFlag(sp) == FALSE)
    {
        errcode = ERR_API_INPUTNOTOPEN;
    }
    // Check if object index is within bounds
    else if (index < 0 || index >= sp->Nobjects[type])
    {
        errcode = ERR_API_OBJECT_INDEX;
    }
    else
    {
        switch (type)
        {
            case SM_GAGE:
                strcpy(id,sp->Gage[index].ID); break;
            case SM_SUBCATCH:
                strcpy(id,sp->Subcatch[index].ID); break;
            case SM_NODE:
                strcpy(id,sp->Node[index].ID); break;
            case SM_LINK:
                strcpy(id,sp->Link[index].ID); break;
            case SM_POLLUT:
                strcpy(id,sp->Pollut[index].ID); break;
            case SM_LANDUSE:
                strcpy(id,sp->Landuse[index].ID); break;
            case SM_TIMEPATTERN:
                strcpy(id,sp->Pattern[index].ID); break;
            case SM_CURVE:
                strcpy(id,sp->Curve[index].ID); break;
            case SM_TSERIES:
                strcpy(id,sp->Tseries[index].ID); break;
            //case SM_CONTROL:
                //strcpy(id,Rules[index].ID); break;
            case SM_TRANSECT:
                strcpy(id,sp->Transect[index].ID); break;
            case SM_AQUIFER:
                strcpy(id,sp->Aquifer[index].ID); break;
            case SM_UNITHYD:
                strcpy(id,sp->UnitHyd[index].ID); break;
            case SM_SNOWMELT:
                strcpy(id,sp->Snowmelt[index].ID); break;
            //case SM_SHAPE:
                //strcpy(id,sp->Shape[index].ID); break;
            //case SM_LID:
                //strcpy(id,LidProcs[index].ID); break;
            default: errcode = ERR_API_OUTBOUNDS; break;
        }
   }
   return(errcode);
}

int DLLEXPORT swmm_getNodeType(int index, int *Ntype)
{
    return swmm_getNodeType_project(_defaultProject, index, Ntype);
}

int DLLEXPORT swmm_getNodeType_project(SWMM_ProjectHandle ph, int index, int *Ntype)
//
// Input:   index = Index of desired ID
//          Ntype = Node type (Based on enum SM_NodeType)
// Return:  API Error
// Purpose: Gets Node Type
{
    int errcode = 0;
<<<<<<< HEAD

    SWMM_Project *sp = (SWMM_Project*)ph;

=======
    *Ntype = -1;
>>>>>>> e782bfa1
    // Check if Open
    if(swmm_IsOpenFlag(sp) == FALSE)
    {
        errcode = ERR_API_INPUTNOTOPEN;
    }
    // Check if object index is within bounds
    else if (index < 0 || index >= sp->Nobjects[NODE])
    {
        errcode = ERR_API_OBJECT_INDEX;
    }
    else *Ntype = sp->Node[index].type;

    return(errcode);
}

int DLLEXPORT swmm_getLinkType(int index, int *Ltype)
{
    return swmm_getLinkType_project(_defaultProject, index, Ltype);
}

int DLLEXPORT swmm_getLinkType_project(SWMM_ProjectHandle ph, int index, int *Ltype)
//
// Input:   index = Index of desired ID
//          Ltype = Link type (Based on enum SM_LinkType)
// Return:  API Error
// Purpose: Gets Link Type
{
    int errcode = 0;
<<<<<<< HEAD

    SWMM_Project *sp = (SWMM_Project*)ph;

=======
    *Ltype = -1;
>>>>>>> e782bfa1
    // Check if Open
    if(swmm_IsOpenFlag(sp) == FALSE)
    {
        errcode = ERR_API_INPUTNOTOPEN;
    }
    // Check if object index is within bounds
    else if (index < 0 || index >= sp->Nobjects[LINK])
    {
        errcode = ERR_API_OBJECT_INDEX;
    }
    else *Ltype = sp->Link[index].type;

    return(errcode);
}

int DLLEXPORT swmm_getLinkConnections(int index, int *Node1, int *Node2)
{
    return swmm_getLinkConnections_project(_defaultProject, index, Node1, Node2);
}

int DLLEXPORT swmm_getLinkConnections_project(SWMM_ProjectHandle ph, int index, int *Node1, int *Node2)
//
// Input:   index = Index of desired ID
// Output:  Node1 and Node2 indeces
// Return:  API Error
// Purpose: Gets link Connection ID Indeces
{
    int errcode = 0;
<<<<<<< HEAD

    SWMM_Project *sp = (SWMM_Project*)ph;

=======
    *Node1 = -1;
    *Node2 = -1;
>>>>>>> e782bfa1
    // Check if Open
    if(swmm_IsOpenFlag(sp) == FALSE)
    {
        errcode = ERR_API_INPUTNOTOPEN;
    }
    // Check if object index is within bounds
    else if (index < 0 || index >= sp->Nobjects[LINK])
    {
        errcode = ERR_API_OBJECT_INDEX;
    }
    else
    {
        *Node1 = sp->Link[index].node1;
        *Node2 = sp->Link[index].node2;
    }
    return(errcode);
}

int DLLEXPORT swmm_getLinkDirection(int index, signed char *value)
{
    return swmm_getLinkDirection_project(_defaultProject, index, value);
}

int DLLEXPORT swmm_getLinkDirection_project(SWMM_ProjectHandle ph, int index, signed char *value)
//
// Input:   index = Index of desired ID
// Output:  Link Direction (Only changes is slope < 0)
// Return:  API Error
// Purpose: Gets Link Direction
{
    int errcode = 0;
<<<<<<< HEAD

    SWMM_Project *sp = (SWMM_Project*)ph;

=======
    *value = 0;
>>>>>>> e782bfa1
    // Check if Open
    if(swmm_IsOpenFlag(sp) == FALSE)
    {
        errcode = ERR_API_INPUTNOTOPEN;
    }
    // Check if object index is within bounds
    else if (index < 0 || index >= sp->Nobjects[LINK])
    {
        errcode = ERR_API_OBJECT_INDEX;
    }
    else
    {
        *value = sp->Link[index].direction;
    }
    return(errcode);
}

int DLLEXPORT swmm_getNodeParam(int index, int Param, double *value)
{
    return swmm_getNodeParam_project(_defaultProject, index, Param, value);
}

int DLLEXPORT swmm_getNodeParam_project(SWMM_ProjectHandle ph, int index, int Param, double *value)
//
// Input:   index = Index of desired ID
//          param = Parameter desired (Based on enum SM_NodeProperty)
// Output:  value = value to be output
// Return:  API Error
// Purpose: Gets Node Parameter
{
    int errcode = 0;
<<<<<<< HEAD

    SWMM_Project *sp = (SWMM_Project*)ph;

=======
    *value = 0;
>>>>>>> e782bfa1
    // Check if Open
    if(swmm_IsOpenFlag(sp) == FALSE)
    {
        errcode = ERR_API_INPUTNOTOPEN;
    }
    // Check if object index is within bounds
    else if (index < 0 || index >= sp->Nobjects[NODE])
    {
        errcode = ERR_API_OBJECT_INDEX;
    }
    else
    {
        switch(Param)
        {
            case SM_INVERTEL:
                *value = sp->Node[index].invertElev * UCF(sp, LENGTH); break;
            case SM_FULLDEPTH:
                *value = sp->Node[index].fullDepth * UCF(sp, LENGTH); break;
            case SM_SURCHDEPTH:
                *value = sp->Node[index].surDepth * UCF(sp, LENGTH); break;
            case SM_PONDAREA:
                *value = sp->Node[index].pondedArea * UCF(sp, LENGTH) * UCF(sp, LENGTH); break;
            case SM_INITDEPTH:
                *value = sp->Node[index].initDepth * UCF(sp, LENGTH); break;
            default: errcode = ERR_API_OUTBOUNDS; break;
        }
    }
    return(errcode);
}

int DLLEXPORT swmm_setNodeParam(int index, int Param, double value)
{
    return swmm_setNodeParam_project(_defaultProject, index, Param, value);
}

int DLLEXPORT swmm_setNodeParam_project(SWMM_ProjectHandle ph, int index, int Param, double value)
//
// Input:   index = Index of desired ID
//          param = Parameter desired (Based on enum SM_NodeProperty)
//          value = value to be input
// Return:  API Error
// Purpose: Sets Node Parameter
{
    int errcode = 0;

    SWMM_Project *sp = (SWMM_Project*)ph;

    // Check if Open
    if(swmm_IsOpenFlag(sp) == FALSE)
    {
        errcode = ERR_API_INPUTNOTOPEN;
    }
     // Check if Simulation is Running
    else if(swmm_IsStartedFlag(sp) == TRUE)
    {
        errcode = ERR_API_SIM_NRUNNING;
    }
    // Check if object index is within bounds
    else if (index < 0 || index >= sp->Nobjects[NODE])
    {
        errcode = ERR_API_OBJECT_INDEX;
    }
    else
    {
        switch(Param)
        {
            case SM_INVERTEL:
                sp->Node[index].invertElev = value / UCF(sp, LENGTH); break;
            case SM_FULLDEPTH:
                sp->Node[index].fullDepth = value / UCF(sp, LENGTH); break;
            case SM_SURCHDEPTH:
                sp->Node[index].surDepth = value / UCF(sp, LENGTH); break;
            case SM_PONDAREA:
                sp->Node[index].pondedArea = value / ( UCF(sp, LENGTH) * UCF(sp, LENGTH) ); break;
            case SM_INITDEPTH:
                sp->Node[index].initDepth = value / UCF(sp, LENGTH); break;
            default: errcode = ERR_API_OUTBOUNDS; break;
        }
    }
    // Re-validated a node BEM 1/20/2017 Probably need to re-validate connecting links
    //node_validate(index)
    return(errcode);
}

int DLLEXPORT swmm_getLinkParam(int index, int Param, double *value)
{
    return swmm_getLinkParam_project(_defaultProject, index, Param, value);
}

int DLLEXPORT swmm_getLinkParam_project(SWMM_ProjectHandle ph, int index, int Param, double *value)
//
// Input:   index = Index of desired ID
//          param = Parameter desired (Based on enum SM_LinkProperty)
// Output:  value = value to be output
// Return:  API Error
// Purpose: Gets Link Parameter
{
    int errcode = 0;
<<<<<<< HEAD

    SWMM_Project *sp = (SWMM_Project*)ph;

=======
    *value = 0;
>>>>>>> e782bfa1
    // Check if Open
    if(swmm_IsOpenFlag(sp) == FALSE)
    {
        errcode = ERR_API_INPUTNOTOPEN;
    }
    // Check if object index is within bounds
    else if (index < 0 || index >= sp->Nobjects[LINK])
    {
        errcode = ERR_API_OBJECT_INDEX;
    }
    else
    {
        switch(Param)
        {
            case SM_OFFSET1:
                *value = sp->Link[index].offset1 * UCF(sp, LENGTH); break;
            case SM_OFFSET2:
                *value = sp->Link[index].offset2 * UCF(sp, LENGTH); break;
            case SM_INITFLOW:
                *value = sp->Link[index].q0 * UCF(sp, FLOW); break;
            case SM_FLOWLIMIT:
                *value = sp->Link[index].qLimit * UCF(sp, FLOW); break;
            case SM_INLETLOSS:
                *value = sp->Link[index].cLossInlet; break;
            case SM_OUTLETLOSS:
                *value = sp->Link[index].cLossOutlet; break;
            case SM_AVELOSS:
                *value = sp->Link[index].cLossAvg; break;
            default: errcode = ERR_API_OUTBOUNDS; break;
        }
    }
    return(errcode);
}

int DLLEXPORT swmm_setLinkParam(int index, int Param, double value)
{
    return swmm_setLinkParam_project(_defaultProject, index, Param, value);
}

int DLLEXPORT swmm_setLinkParam_project(SWMM_ProjectHandle ph, int index, int Param, double value)
//
// Input:   index = Index of desired ID
//          param = Parameter desired (Based on enum SM_LinkProperty)
//          value = value to be output
// Return:  API Error
// Purpose: Sets Link Parameter
{
    int errcode = 0;

    SWMM_Project *sp = (SWMM_Project*)ph;

    // Check if Open
    if(swmm_IsOpenFlag(sp) == FALSE)
    {
        errcode = ERR_API_INPUTNOTOPEN;
    }
    // Check if object index is within bounds
    else if (index < 0 || index >= sp->Nobjects[LINK])
    {
        errcode = ERR_API_OBJECT_INDEX;
    }
    else
    {
        switch(Param)
        {
            // offset1
            case SM_OFFSET1:
                // Check if Simulation is Running
                if(swmm_IsStartedFlag(sp) == TRUE)
                {
                    errcode = ERR_API_SIM_NRUNNING; break;
                }
                sp->Link[index].offset1 = value / UCF(sp, LENGTH); break;
            case SM_OFFSET2:
                // Check if Simulation is Running
                if(swmm_IsStartedFlag(sp) == TRUE)
                {
                    errcode = ERR_API_SIM_NRUNNING; break;
                }
                sp->Link[index].offset2 = value / UCF(sp, LENGTH); break;
            case SM_INITFLOW:
                sp->Link[index].q0 = value / UCF(sp, FLOW); break;
            case SM_FLOWLIMIT:
<<<<<<< HEAD
                sp->Link[index].qLimit = value / UCF(sp, FLOW); break;
//            case SM_INLETLOSS:
//                sp->Link[index].cLossInlet; break;
//            case SM_OUTLETLOSS:
//                sp->Link[index].cLossOutlet; break;
//            case SM_AVELOSS:
//                sp->Link[index].cLossAvg; break;
=======
                Link[index].qLimit = value / UCF(FLOW); break;
            case SM_INLETLOSS:
                Link[index].cLossInlet = value; break;
            case SM_OUTLETLOSS:
                Link[index].cLossOutlet = value; break;
            case SM_AVELOSS:
                Link[index].cLossAvg = value; break;
>>>>>>> e782bfa1
            default: errcode = ERR_API_OUTBOUNDS; break;
        }
        // re-validated link
        //link_validate(index);
    }

    return(errcode);
}

int DLLEXPORT swmm_getSubcatchParam(int index, int Param, double *value)
{
    return swmm_getSubcatchParam_project(_defaultProject, index, Param, value);
}

int DLLEXPORT swmm_getSubcatchParam_project(SWMM_ProjectHandle ph, int index, int Param, double *value)
//
// Input:   index = Index of desired ID
//          param = Parameter desired (Based on enum SM_SubcProperty)
// Output:  value = value to be output
// Return:  API Error
// Purpose: Gets Subcatchment Parameter
{
    int errcode = 0;
<<<<<<< HEAD

    SWMM_Project *sp = (SWMM_Project*)ph;

=======
    *value = 0;
>>>>>>> e782bfa1
    // Check if Open
    if(swmm_IsOpenFlag(sp) == FALSE)
    {
        errcode = ERR_API_INPUTNOTOPEN;
    }
    // Check if object index is within bounds
    else if (index < 0 || index >= sp->Nobjects[SUBCATCH])
    {
        errcode = ERR_API_OBJECT_INDEX;
    }
    else
    {
        switch(Param)
        {
            case SM_WIDTH:
                *value = sp->Subcatch[index].width * UCF(sp, LENGTH); break;
            case SM_AREA:
                *value = sp->Subcatch[index].area * UCF(sp, LANDAREA); break;
            case SM_FRACIMPERV:
                *value = sp->Subcatch[index].fracImperv; break;
            case SM_SLOPE:
                *value = sp->Subcatch[index].slope; break;
            case SM_CURBLEN:
                *value = sp->Subcatch[index].curbLength * UCF(sp, LENGTH); break;
            default: errcode = ERR_API_OUTBOUNDS; break;
        }
    }
    return(errcode);
}

int DLLEXPORT swmm_setSubcatchParam(int index, int Param, double value) {
    return swmm_setSubcatchParam_project(_defaultProject, index, Param, value);
}

int DLLEXPORT swmm_setSubcatchParam_project(SWMM_ProjectHandle ph, int index,
        int Param, double value)
//
// Input:   index = Index of desired ID
//          param = Parameter desired (Based on enum SM_SubcProperty)
//          value = value to be output
// Return:  API Error
// Purpose: Sets Subcatchment Parameter
{
    int errcode = 0;

    SWMM_Project *sp = (SWMM_Project*)ph;

    // Check if Open
    if(swmm_IsOpenFlag(sp) == FALSE)
    {
        errcode = ERR_API_INPUTNOTOPEN;
    }
     // Check if Simulation is Running
    else if(swmm_IsStartedFlag(sp) == TRUE)
    {
        errcode = ERR_API_SIM_NRUNNING;
    }
    // Check if object index is within bounds
    else if (index < 0 || index >= sp->Nobjects[SUBCATCH])
    {
        errcode = ERR_API_OBJECT_INDEX;
    }
    else
    {
        switch(Param)
        {
            case SM_WIDTH:
                sp->Subcatch[index].width = value / UCF(sp, LENGTH); break;
            case SM_AREA:
                sp->Subcatch[index].area = value / UCF(sp, LANDAREA); break;
            case SM_FRACIMPERV:
<<<<<<< HEAD
                sp->Subcatch[index].fracImperv; break;
            case SM_SLOPE:
                sp->Subcatch[index].slope; break;
=======
                Subcatch[index].fracImperv; break;
                // Cannot Open Function just yet.  Need
                // to adjust some internal functions to 
                // ensure parameters are recalculated
                // = MIN(value, 100.0) / 100.0; break;
            case SM_SLOPE:
                Subcatch[index].slope = value; break;
>>>>>>> e782bfa1
            case SM_CURBLEN:
                sp->Subcatch[index].curbLength = value / UCF(sp, LENGTH); break;
            default: errcode = ERR_API_OUTBOUNDS; break;
        }
        //re-validate subcatchment
        subcatch_validate(index); // incorprate callback here
    }
<<<<<<< HEAD
    //re-validate subcatchment
    subcatch_validate(sp, index); // incorprate callback here
=======
>>>>>>> e782bfa1

    return(errcode);
}

int DLLEXPORT swmm_getSubcatchOutConnection(int index, int *type, int *ObjIndex)
{
    return swmm_getSubcatchOutConnection_project(_defaultProject, index, type, ObjIndex);
}

int DLLEXPORT swmm_getSubcatchOutConnection_project(SWMM_ProjectHandle ph, int index, int *type, int *ObjIndex )
//
// Input:   index = Index of desired ID
//         (Subcatchments can load to Node or another Subcatchment)
// Output:  Type of Object
//          Index of Object
// Return:  API Error
// Purpose: Gets Subcatchment Connection ID Indeces for either Node or Subcatchment
{
    int errcode = 0;
<<<<<<< HEAD

    SWMM_Project *sp = (SWMM_Project*)ph;

=======
    *type = -1;
    *ObjIndex = -1;
>>>>>>> e782bfa1
    // Check if Open
    if(swmm_IsOpenFlag(sp) == FALSE)
    {
        errcode = ERR_API_INPUTNOTOPEN;
    }
    // Check if object index is within bounds
    else if (index < 0 || index >= sp->Nobjects[SUBCATCH])
    {
        errcode = ERR_API_OBJECT_INDEX;
    }
    else
    {
        if (sp->Subcatch[index].outNode == -1 && sp->Subcatch[index].outSubcatch == -1)
        {
            *ObjIndex = index; // Case of self Loading subcatchment
            *type = SUBCATCH;
        }
        if (sp->Subcatch[index].outNode >= 0)
        {
            *ObjIndex = sp->Subcatch[index].outNode;
            *type = NODE;
        }
        if (sp->Subcatch[index].outSubcatch >= 0)
        {
            *ObjIndex = sp->Subcatch[index].outSubcatch;
            *type = SUBCATCH;
        }
    }
    return(errcode);
}


//-------------------------------
// Active Simulation Results API
//-------------------------------
int DLLEXPORT swmm_getCurrentDateTimeStr(char *dtimestr)
{
    return swmm_getCurrentDateTimeStr_project(_defaultProject, dtimestr);
}

int DLLEXPORT swmm_getCurrentDateTimeStr_project(SWMM_ProjectHandle ph, char *dtimestr)
//
// Output:  DateTime String
// Return:  API Error
// Purpose: Get the current simulation time
{
    //strcpy(dtimestr,"");
    //Provide Empty Character Array
    char     theDate[12];
    char     theTime[9];
    char     _DTimeStr[22];
    DateTime currentTime;

    SWMM_Project *sp = (SWMM_Project*)ph;

    // Check if Simulation is Running
    if(swmm_IsStartedFlag(sp) == FALSE) return(ERR_API_SIM_NRUNNING);

    // Fetch Current Time
    currentTime = getDateTime(sp, sp->NewRoutingTime);

    // Convert To Char
    datetime_dateToStr(sp, currentTime, theDate);
    datetime_timeToStr(currentTime, theTime);

    strcpy(_DTimeStr, theDate);
    strcat(_DTimeStr, " ");
    strcat(_DTimeStr, theTime);

    strcpy(dtimestr, _DTimeStr);
    return(0);
}

int DLLEXPORT swmm_getNodeResult(int index, int type, double *result)
{
    return swmm_getNodeResult_project(_defaultProject, index, type, result);
}

int DLLEXPORT swmm_getNodeResult_project(SWMM_ProjectHandle ph, int index, int type, double *result)
//
// Input:   index = Index of desired ID
//          type = Result Type (SM_NodeResult)
// Output:  result = result data desired (byref)
// Return:  API Error
// Purpose: Gets Node Simulated Value at Current Time
{
    int errcode = 0;
<<<<<<< HEAD

    SWMM_Project *sp = (SWMM_Project*)ph;
=======
    *result = 0;
>>>>>>> e782bfa1

    // Check if Simulation is Running
    if(swmm_IsStartedFlag(sp) == FALSE)
    {
        errcode = ERR_API_SIM_NRUNNING;
    }
    // Check if object index is within bounds
    else if (index < 0 || index >= sp->Nobjects[NODE])
    {
        errcode = ERR_API_OBJECT_INDEX;
    }
    else
    {
        switch (type)
        {
            case SM_TOTALINFLOW:
                *result = sp->Node[index].inflow * UCF(sp, FLOW); break;
            case SM_TOTALOUTFLOW:
                *result = sp->Node[index].outflow * UCF(sp, FLOW); break;
            case SM_LOSSES:
                *result = sp->Node[index].losses * UCF(sp, FLOW); break;
            case SM_NODEVOL:
                *result = sp->Node[index].newVolume * UCF(sp, VOLUME); break;
            case SM_NODEFLOOD:
                *result = sp->Node[index].overflow * UCF(sp, FLOW); break;
            case SM_NODEDEPTH:
                *result = sp->Node[index].newDepth * UCF(sp, LENGTH); break;
            case SM_NODEHEAD:
                *result = (sp->Node[index].newDepth
                            + sp->Node[index].invertElev) * UCF(sp, LENGTH); break;
            case SM_LATINFLOW:
                *result = sp->Node[index].newLatFlow * UCF(sp, FLOW); break;
            default: errcode = ERR_API_OUTBOUNDS; break;
        }
    }
    return(errcode);
}

int DLLEXPORT swmm_getLinkResult(int index, int type, double *result)
{
    return swmm_getLinkResult_project(_defaultProject, index, type, result);
}

int DLLEXPORT swmm_getLinkResult_project(SWMM_ProjectHandle ph, int index, int type, double *result)
//
// Input:   index = Index of desired ID
//          type = Result Type (SM_LinkResult)
// Output:  result = result data desired (byref)
// Return:  API Error
// Purpose: Gets Link Simulated Value at Current Time
{
    int errcode = 0;
<<<<<<< HEAD

    SWMM_Project *sp = (SWMM_Project*)ph;
=======
    *result = 0;
>>>>>>> e782bfa1

    // Check if Simulation is Running
    if(swmm_IsStartedFlag(sp) == FALSE)
    {
        errcode = ERR_API_SIM_NRUNNING;
    }
    // Check if object index is within bounds
    else if (index < 0 || index >= sp->Nobjects[LINK])
    {
        errcode = ERR_API_OBJECT_INDEX;
    }
    else
    {
        switch (type)
        {
            case SM_LINKFLOW:
                *result = sp->Link[index].newFlow * UCF(sp, FLOW) ; break;
            case SM_LINKDEPTH:
                *result = sp->Link[index].newDepth * UCF(sp, LENGTH); break;
            case SM_LINKVOL:
                *result = sp->Link[index].newVolume * UCF(sp, VOLUME); break;
            case SM_USSURFAREA:
                *result = sp->Link[index].surfArea1 * UCF(sp, LENGTH) * UCF(sp, LENGTH); break;
            case SM_DSSURFAREA:
                *result = sp->Link[index].surfArea2 * UCF(sp, LENGTH) * UCF(sp, LENGTH); break;
            case SM_SETTING:
                *result = sp->Link[index].setting; break;
            case SM_TARGETSETTING:
                *result = sp->Link[index].targetSetting; break;
            case SM_FROUDE:
                *result = sp->Link[index].froude; break;
            default: errcode = ERR_API_OUTBOUNDS; break;
        }
    }
    return(errcode);
}

int DLLEXPORT swmm_getSubcatchResult(int index, int type, double *result)
{
    return swmm_getSubcatchResult_project(_defaultProject, index, type, result);
}

int DLLEXPORT swmm_getSubcatchResult_project(SWMM_ProjectHandle ph, int index, int type, double *result)
//
// Input:   index = Index of desired ID
//          type = Result Type (SM_SubcResult)
// Output:  result = result data desired (byref)
// Return:  API Error
// Purpose: Gets Subcatchment Simulated Value at Current Time
{
    int errcode = 0;
<<<<<<< HEAD

    SWMM_Project *sp = (SWMM_Project*)ph;
=======
    *result = 0;
>>>>>>> e782bfa1

    // Check if Simulation is Running
    if(swmm_IsStartedFlag(sp) == FALSE)
    {
        errcode = ERR_API_SIM_NRUNNING;
    }
    // Check if object index is within bounds
    else if (index < 0 || index >= sp->Nobjects[SUBCATCH])
    {
        errcode = ERR_API_OBJECT_INDEX;
    }
    else
    {
        switch (type)
        {
            case SM_SUBCRAIN:
                *result = sp->Subcatch[index].rainfall * UCF(sp, RAINFALL); break;
            case SM_SUBCEVAP:
                *result = sp->Subcatch[index].evapLoss * UCF(sp, EVAPRATE); break;
            case SM_SUBCINFIL:
                *result = sp->Subcatch[index].infilLoss * UCF(sp, RAINFALL); break;
            case SM_SUBCRUNON:
                *result = sp->Subcatch[index].runon * UCF(sp, FLOW); break;
            case SM_SUBCRUNOFF:
                *result = sp->Subcatch[index].newRunoff * UCF(sp, FLOW); break;
            case SM_SUBCSNOW:
                *result = sp->Subcatch[index].newSnowDepth * UCF(sp, RAINDEPTH); break;
            default: errcode = ERR_API_OUTBOUNDS; break;
        }
    }
    return(errcode);
}

int DLLEXPORT swmm_getNodeStats(int index, SM_NodeStats *nodeStats){
    return swmm_getNodeStats_project(_defaultProject, index, nodeStats);
}
int DLLEXPORT swmm_getNodeStats_project(SWMM_ProjectHandle ph, int index,
        SM_NodeStats *nodeStats)
//
// Output:  Node Stats Structure (SM_NodeStats)
// Return:  API Error
// Purpose: Gets Node Stats and Converts Units
{
    int errorcode = 0;

    SWMM_Project *sp = (SWMM_Project*)ph;

    errorcode = stats_getNodeStat(sp, index, nodeStats);

    if (errorcode == 0)
    {
        // Current Average Depth
        nodeStats->avgDepth *= (UCF(sp, LENGTH) / (double)sp->StepCount);
        // Current Maximum Depth
        nodeStats->maxDepth *= UCF(sp, LENGTH);
        // Current Maximum Lateral Inflow
        nodeStats->maxLatFlow *= UCF(sp, FLOW);
        // Current Maximum Inflow
        nodeStats->maxInflow *= UCF(sp, FLOW);
        // Cumulative Lateral Inflow
        nodeStats->totLatFlow *= UCF(sp, VOLUME);
        // Time Courant Critical (hrs)
        nodeStats->timeCourantCritical /= 3600.0;
        // Cumulative Flooded Volume
        nodeStats->volFlooded *= UCF(sp, VOLUME);
        // Time Flooded (hrs)
        nodeStats->timeFlooded /= 3600.0;
        // Current Maximum Overflow
        nodeStats->maxOverflow *= UCF(sp, FLOW);
        // Current Maximum Ponding Volume
        nodeStats->maxPondedVol *= UCF(sp, VOLUME);
        // Time Surcharged
        nodeStats->timeSurcharged /= 3600.0;
    }
    return (errorcode);
}

int DLLEXPORT swmm_getNodeTotalInflow(int index, double *value)
{
    return swmm_getNodeTotalInflow_project(_defaultProject, index, value);
}

int DLLEXPORT swmm_getNodeTotalInflow_project(SWMM_ProjectHandle ph, int index, double *value)
//
// Input:   Node Index
// Output:  Node Total inflow Volume.
// Return:  API Error
// Purpose: Get Node Total Inflow Volume.
{
<<<<<<< HEAD

    int errorcode = 0;

    SWMM_Project *sp = (SWMM_Project*)ph;

    errorcode = massbal_getNodeTotalInflow(sp, index, value);
=======
    //*value = 0;
    int errorcode = massbal_getNodeTotalInflow(index, value);
>>>>>>> e782bfa1

    if (errorcode == 0)
    {
        *value *= UCF(sp, VOLUME);
    }

    return(errorcode);
}

int DLLEXPORT swmm_getStorageStats(int index, SM_StorageStats *storageStats){
    return swmm_getStorageStats_project(_defaultProject, index, storageStats);
}
int DLLEXPORT swmm_getStorageStats_project(SWMM_ProjectHandle ph, int index,
        SM_StorageStats *storageStats)
//
// Output:  Storage Node Stats Structure (SM_StorageStats)
// Return:  API Error
// Purpose: Gets Storage Node Stats and Converts Units
{
    int errorcode = 0;

    SWMM_Project *sp = (SWMM_Project*)ph;

    errorcode = stats_getStorageStat(sp, index, storageStats);

    if (errorcode == 0)
    {
        // Initial Volume
        storageStats->initVol *= UCF(sp, VOLUME);
        // Current Average Volume
        storageStats->avgVol *= (UCF(sp, VOLUME) / (double)sp->StepCount);
        // Current Maximum Volume
        storageStats->maxVol *= UCF(sp, VOLUME);
        // Current Maximum Flow
        storageStats->maxFlow *= UCF(sp, FLOW);
        // Current Evaporation Volume
        storageStats->evapLosses *= UCF(sp, VOLUME);
        // Current Exfiltration Volume
        storageStats->exfilLosses *= UCF(sp, VOLUME);
    }

    return (errorcode);
}

int DLLEXPORT swmm_getOutfallStats(int index, SM_OutfallStats *outfallStats)
{
    return swmm_getOutfallStats_project(_defaultProject, index,
        outfallStats);
}

int DLLEXPORT swmm_getOutfallStats_project(SWMM_ProjectHandle ph, int index,
        SM_OutfallStats *outfallStats)
//
// Output:  Outfall Stats Structure (SM_OutfallStats)
// Return:  API Error
// Purpose: Gets Outfall Node Stats and Converts Units
// Note:    Caller is responsible for calling swmm_freeOutfallStats
//          to free the pollutants array.
{
    int p;
    int errorcode = 0;

    SWMM_Project *sp = (SWMM_Project*)ph;

    errorcode = stats_getOutfallStat(sp, index, outfallStats);

    if (errorcode == 0)
    {
        // Current Average Flow
        if ( outfallStats->totalPeriods > 0 )
        {
            outfallStats->avgFlow *= (UCF(sp, FLOW) / (double)outfallStats->totalPeriods);
        }
        else
        {
            outfallStats->avgFlow *= 0.0;
        }
        // Current Maximum Flow
        outfallStats->maxFlow *= UCF(sp, FLOW);
        // Convert Mass Units
        if (sp->Nobjects[POLLUT] > 0)
        {
            for (p = 0; p < sp->Nobjects[POLLUT]; p++)
                outfallStats->totalLoad[p] *= (LperFT3 * sp->Pollut[p].mcf);

            if (sp->Pollut[p].units == COUNT)
            {
                outfallStats->totalLoad[p] = LOG10(outfallStats->totalLoad[p]);
            }
        }
    }

    return (errorcode);
}

void DLLEXPORT swmm_freeOutfallStats(SM_OutfallStats *outfallStats)
//
// Return:  API Error
// Purpose: Frees Outfall Node Stats and Converts Units
// Note:    API user is responsible for calling swmm_freeOutfallStats
//          since this function performs a memory allocation.
{
    FREE(outfallStats->totalLoad);
}

int DLLEXPORT swmm_getLinkStats(int index, SM_LinkStats *linkStats)
{
    return swmm_getLinkStats_project(_defaultProject, index, linkStats);
}

int DLLEXPORT swmm_getLinkStats_project(SWMM_ProjectHandle ph, int index,
        SM_LinkStats *linkStats)
//
// Output:  Link Stats Structure (SM_LinkStats)
// Return:  API Error
// Purpose: Gets Link Stats and Converts Units
{
    int errorcode = 0;

    SWMM_Project *sp = (SWMM_Project*)ph;

    errorcode = stats_getLinkStat(sp, index, linkStats);

    if (errorcode == 0)
    {
        // Cumulative Maximum Flowrate
        linkStats->maxFlow *= UCF(sp, FLOW);
        // Cumulative Maximum Velocity
        linkStats->maxVeloc *= UCF(sp, LENGTH);
        // Cumulative Maximum Depth
        linkStats->maxDepth *= UCF(sp, LENGTH);
        // Cumulative Time Normal Flow
        linkStats->timeNormalFlow /= 3600.0;
        // Cumulative Time Inlet Control
        linkStats->timeInletControl /= 3600.0;
        // Cumulative Time Surcharged
        linkStats->timeSurcharged /= 3600.0;
        // Cumulative Time Upstream Full
        linkStats->timeFullUpstream /= 3600.0;
        // Cumulative Time Downstream Full
        linkStats->timeFullDnstream /= 3600.0;
        // Cumulative Time Full Flow
        linkStats->timeFullFlow /= 3600.0;
        // Cumulative Time Capacity limited
        linkStats->timeCapacityLimited /= 3600.0;
        // Cumulative Time Courant Critical Flow
        linkStats->timeCourantCritical /= 3600.0;
    }

    return (errorcode);
}

int DLLEXPORT swmm_getPumpStats(int index, SM_PumpStats *pumpStats)
{
    return swmm_getPumpStats_project(_defaultProject, index, pumpStats);
}

int DLLEXPORT swmm_getPumpStats_project(SWMM_ProjectHandle ph, int index,
        SM_PumpStats *pumpStats)
//
// Output:  Pump Link Stats Structure (SM_PumpStats)
// Return:  API Error
// Purpose: Gets Pump Link Stats and Converts Units
{
    int errorcode = 0;

    SWMM_Project *sp = (SWMM_Project*)ph;

    errorcode = stats_getPumpStat(sp, index, pumpStats);

    if (errorcode == 0)
    {
        // Cumulative Minimum Flow
        pumpStats->minFlow *= UCF(sp, FLOW);
        // Cumulative Average Flow
        if (pumpStats->totalPeriods > 0)
        {
            pumpStats->avgFlow *= (UCF(sp, FLOW) / (double)pumpStats->totalPeriods);
        }
        else
        {
            pumpStats->avgFlow *= 0.0;
        }
        // Cumulative Maximum Flow
        pumpStats->maxFlow *= UCF(sp, FLOW);
        // Cumulative Pumping Volume
        pumpStats->volume *= UCF(sp, VOLUME);
    }

    return (errorcode);
}

int DLLEXPORT swmm_getSubcatchStats(int index, SM_SubcatchStats *subcatchStats)
{
    return swmm_getSubcatchStats_project(_defaultProject, index, subcatchStats);
}

int DLLEXPORT swmm_getSubcatchStats_project(SWMM_ProjectHandle ph, int index,
        SM_SubcatchStats *subcatchStats)
//
// Output:  Subcatchment Stats Structure (SM_SubcatchStats)
// Return:  API Error
// Purpose: Gets Subcatchment Stats and Converts Units
// Note: Caller is responsible for calling swmm_freeSubcatchStats
//       to free the pollutants array.
{
<<<<<<< HEAD
    int p, errorcode = 0;

    SWMM_Project *sp = (SWMM_Project*)ph;

    errorcode = stats_getSubcatchStat(sp, index, subcatchStats);
=======
    int p;

    int errorcode = stats_getSubcatchStat(index, subcatchStats);
>>>>>>> e782bfa1

    if (errorcode == 0)
    {
        double a = sp->Subcatch[index].area;

        // Cumulative Runon Volume
        subcatchStats->runon *= (UCF(sp, RAINDEPTH) / a);
        // Cumulative Infiltration Volume
        subcatchStats->infil *= (UCF(sp, RAINDEPTH) / a);
        // Cumulative Runoff Volume
        subcatchStats->runoff *= (UCF(sp, RAINDEPTH) / a);
        // Maximum Runoff Rate
        subcatchStats->maxFlow *= UCF(sp, FLOW);
        // Cumulative Rainfall Depth
        subcatchStats->precip *= (UCF(sp, RAINDEPTH) / a);
        // Cumulative Evaporation Volume
        subcatchStats->evap *= (UCF(sp, RAINDEPTH) / a);

        if (sp->Nobjects[POLLUT] > 0)
        {
            for (p = 0; p < sp->Nobjects[POLLUT]; p++)
                subcatchStats->surfaceBuildup[p] /= (a * UCF(sp, LANDAREA));

            if (sp->Pollut[p].units == COUNT)
            {
                subcatchStats->surfaceBuildup[p] =
                        LOG10(subcatchStats->surfaceBuildup[p]);
            }
        }
    }

    return (errorcode);
}


void DLLEXPORT swmm_freeSubcatchStats(SM_SubcatchStats *subcatchStats)
//
// Return:  API Error
// Purpose: Frees Subcatchment Stats
// Note:    API user is responsible for calling swmm_freeSubcatchStats
//          since this function performs a memory allocation.
{
    FREE(subcatchStats->surfaceBuildup);
}

int DLLEXPORT swmm_getSystemRoutingStats(SM_RoutingTotals *routingTot)
{
    return swmm_getSystemRoutingStats_project(_defaultProject, routingTot);
}

int DLLEXPORT swmm_getSystemRoutingStats_project(SWMM_ProjectHandle ph,
        SM_RoutingTotals *routingTot)
//
// Output:  System Routing Totals Structure (SM_RoutingTotals)
// Return:  API Error
// Purpose: Gets System Flow Routing Totals and Converts Units
{
    int errorcode = 0;

    SWMM_Project *sp = (SWMM_Project*)ph;

    errorcode = massbal_getRoutingFlowTotal(sp, routingTot);

    if (errorcode == 0)
    {
        // Cumulative Dry Weather Inflow Volume
        routingTot->dwInflow *= UCF(sp, VOLUME);
        // Cumulative Wet Weather Inflow Volume
        routingTot->wwInflow *= UCF(sp, VOLUME);
        // Cumulative Groundwater Inflow Volume
        routingTot->gwInflow *= UCF(sp, VOLUME);
        // Cumulative I&I Inflow Volume
        routingTot->iiInflow *= UCF(sp, VOLUME);
        // Cumulative External Inflow Volume
        routingTot->exInflow *= UCF(sp, VOLUME);
        // Cumulative Flooding Volume
        routingTot->flooding *= UCF(sp, VOLUME);
        // Cumulative Outflow Volume
        routingTot->outflow  *= UCF(sp, VOLUME);
        // Cumulative Evaporation Loss
        routingTot->evapLoss *= UCF(sp, VOLUME);
        // Cumulative Seepage Loss
        routingTot->seepLoss *= UCF(sp, VOLUME);
        // Continuity Error
        routingTot->pctError *= 100;
    }

    return(errorcode);
}

int DLLEXPORT swmm_getSystemRunoffStats(SM_RunoffTotals *runoffTot)
{
    return swmm_getSystemRunoffStats_project(_defaultProject, runoffTot);
}

int DLLEXPORT swmm_getSystemRunoffStats_project(SWMM_ProjectHandle ph, SM_RunoffTotals *runoffTot)
//
// Output:  System Runoff Totals Structure (SM_RunoffTotals)
// Return:  API Error
// Purpose: Gets System Runoff Totals and Converts Units
{
    int errorcode = 0;

    SWMM_Project *sp = (SWMM_Project*)ph;

    errorcode = massbal_getRunoffTotal(sp, runoffTot);

    if (errorcode == 0)
    {
        double TotalArea = massbal_getTotalArea(sp);
        // Cumulative Rainfall Volume
        runoffTot->rainfall *= (UCF(sp, RAINDEPTH) / TotalArea);
        // Cumulative Evaporation Volume
        runoffTot->evap *= (UCF(sp, RAINDEPTH) / TotalArea);
        // Cumulative Infiltration Volume
        runoffTot->infil *= (UCF(sp, RAINDEPTH) / TotalArea);
        // Cumulative Runoff Volume
        runoffTot->runoff *= (UCF(sp, RAINDEPTH) / TotalArea);
        // Cumulative Runon Volume
        runoffTot->runon *= (UCF(sp, RAINDEPTH) / TotalArea);
        // Cumulative Drain Volume
        runoffTot->drains *= (UCF(sp, RAINDEPTH) / TotalArea);
        // Cumulative Snow Removed Volume
        runoffTot->snowRemoved *= (UCF(sp, RAINDEPTH) / TotalArea);
        // Initial Storage Volume
        runoffTot->initStorage *= (UCF(sp, RAINDEPTH) / TotalArea);
        // Initial Snow Cover Volume
        runoffTot->initSnowCover *= (UCF(sp, RAINDEPTH) / TotalArea);
        // Continuity Error
        runoffTot->pctError *= 100;
    }

    return(errorcode);
}

int DLLEXPORT swmm_getGagePrecip(int index, double *rainfall, double *snowfall,
            double *total)
{
    return swmm_getGagePrecip_project(_defaultProject, index, rainfall, snowfall,
            total);
}

int DLLEXPORT swmm_getGagePrecip_project(SWMM_ProjectHandle ph, int index,
        double *rainfall, double *snowfall, double *total)
//
// Input:   index = Index of desired ID
// Output:  Rainfall intensity and snow for the gage
// Return:  API Error
// Purpose: Gets the precipitaion value in the gage. 
{
    int errcode = 0;
<<<<<<< HEAD

    SWMM_Project *sp = (SWMM_Project*)ph;

=======
    *rainfall = 0;
    *snowfall = 0;
    *total = 0;
>>>>>>> e782bfa1
    // Check if Open
    if(swmm_IsOpenFlag(sp) == FALSE)
    {
	    errcode = ERR_API_INPUTNOTOPEN;
    }
    // Check if object index is within bounds
    else if (index < 0 || index >= sp->Nobjects[GAGE])
    {
	    errcode = ERR_API_OBJECT_INDEX;
    }
    // Read the rainfall value
    else
    {
        *total = gage_getPrecip(sp, index, rainfall, snowfall);
    }
    return(errcode);
}
int DLLEXPORT swmm_setGagePrecip(int index, double value)
{
    return swmm_setGagePrecip_project(_defaultProject, index, value);
}

int DLLEXPORT swmm_setGagePrecip_project(SWMM_ProjectHandle ph, int index, double value)
//
// Input:   index = Index of desired ID
//          value = rainfall intensity to be set
// Return:  API Error
// Purpose: Sets the precipitation in from the external database
{
    int errcode = 0;

    SWMM_Project *sp = (SWMM_Project*)ph;

    // Check if Open
    if(swmm_IsOpenFlag(sp) == FALSE)
    {
	    errcode = ERR_API_INPUTNOTOPEN;
    }
    // Check if object index is within bounds
    else if (index < 0 || index >= sp->Nobjects[GAGE])
    {
	    errcode = ERR_API_OBJECT_INDEX;
    }
    // Read the rainfall value
    else
    {
        if (sp->Gage[index].dataSource != RAIN_API)
        {
            sp->Gage[index].dataSource = RAIN_API;
        }
	    sp->Gage[index].externalRain = value * UCF(sp, RAINFALL);
    }
    return(errcode);
}


//-------------------------------
// Setters API
//-------------------------------
int DLLEXPORT swmm_setLinkSetting(int index, double targetSetting) {
    return swmm_setLinkSetting_project(_defaultProject, index, targetSetting);
}

int DLLEXPORT swmm_setLinkSetting_project(SWMM_ProjectHandle ph, int index,
        double targetSetting)
//
// Input:   index = Index of desired ID
//          value = New Target Setting
// Output:  returns API Error
// Purpose: Sets Link open fraction (Weir, Orifice, Pump, and Outlet)
{
    DateTime currentTime;
    int errcode = 0;
    char _rule_[11] = "ToolkitAPI";

    SWMM_Project *sp = (SWMM_Project*)ph;

    // Check if Open
    if (swmm_IsOpenFlag(sp) == FALSE)
    {
        errcode = ERR_API_INPUTNOTOPEN;
    }
    // Check if object index is within bounds
    else if (index < 0 || index >= sp->Nobjects[LINK])
    {
        errcode = ERR_API_OBJECT_INDEX;
    }
    else
    {
        // --- check that new setting lies within feasible limits
        if (targetSetting < 0.0) targetSetting = 0.0;
        if (sp->Link[index].type != PUMP && targetSetting > 1.0) targetSetting = 1.0;

        sp->Link[index].targetSetting = targetSetting;

        // Use internal function to apply the new setting
        link_setSetting(sp, index, 0.0);

        // Add control action to RPT file if desired flagged
        if (sp->RptFlags.controls)
        {
            currentTime = getDateTime(sp, sp->NewRoutingTime);
            report_writeControlAction(sp, currentTime, sp->Link[index].ID,
                    targetSetting, _rule_);
        }
    }
    return(errcode);
}

int DLLEXPORT swmm_setNodeInflow(int index, double flowrate)
{
    return swmm_setNodeInflow_project(_defaultProject, index, flowrate);
}

int DLLEXPORT swmm_setNodeInflow_project(SWMM_ProjectHandle ph, int index, double flowrate)
//
// Input:   index = Index of desired ID
//          value = New Inflow Rate
// Output:  returns API Error
// Purpose: Sets new node inflow rate and holds until set again
{
    int errcode = 0;

    SWMM_Project *sp = (SWMM_Project*)ph;

    // Check if Open
    if (swmm_IsOpenFlag(sp) == FALSE)
    {
        errcode = ERR_API_INPUTNOTOPEN;
    }
    // Check if object index is within bounds
    else if (index < 0 || index >= sp->Nobjects[NODE])
    {
        errcode = ERR_API_OBJECT_INDEX;
    }
    else
    {
        // Check to see if node has an assigned inflow object
        TExtInflow* inflow;

        // --- check if an external inflow object for this constituent already exists
        inflow = sp->Node[index].extInflow;
        while (inflow)
        {
            if (inflow->param == -1) break;
            inflow = inflow->next;
        }

        if (!inflow)
        {
            int param = -1;        // FLOW (-1) or Pollutant Index
            int type = FLOW_INFLOW;// Type of inflow (FLOW)
            int tSeries = -1;      // No Time Series
            int basePat = -1;      // No Base Pattern
            double cf = 1.0;       // Unit Convert (Converted during validation)
            double sf = 1.0;       // Scaling Factor
            double baseline = 0.0; // Baseline Inflow Rate

            // Initializes Inflow Object
            errcode = inflow_setExtInflow(sp, index, param, type, tSeries,
                basePat, cf, baseline, sf);

            // Get The Inflow Object
            if ( errcode == 0 )
            {
                inflow = sp->Node[index].extInflow;
            }
        }
        // Assign new flow rate
        if ( errcode == 0 )
        {
            inflow -> extIfaceInflow = flowrate;
        }
    }
    return(errcode);
}

int DLLEXPORT swmm_setOutfallStage(int index, double stage)
{
    return swmm_setOutfallStage_project(_defaultProject, index, stage);
}

int DLLEXPORT swmm_setOutfallStage_project(SWMM_ProjectHandle ph, int index, double stage)
//
// Input:   index = Index of desired outfall
//          stage = New outfall stage (head)
// Output:  returns API Error
// Purpose: Sets new outfall stage and holds until set again.
{
    int errcode = 0;

    SWMM_Project *sp = (SWMM_Project*)ph;

    // Check if Open
    if (swmm_IsOpenFlag(sp) == FALSE)
    {
        errcode = ERR_API_INPUTNOTOPEN;
    }
    // Check if object index is within bounds
    else if ( index < 0 || index >= sp->Nobjects[NODE] )
    {
        errcode = ERR_API_OBJECT_INDEX;
    }
    else if ( sp->Node[index].type != OUTFALL )
    {
        errcode = ERR_API_WRONG_TYPE;
    }
    else
    {
        int k = sp->Node[index].subIndex;
        if ( sp->Outfall[k].type != STAGED_OUTFALL )
        {
            // Change Boundary Conditions Setting Type
            sp->Outfall[k].type = STAGED_OUTFALL;
        }
        sp->Outfall[k].outfallStage = stage / UCF(sp, LENGTH);
    }
    return(errcode);
}<|MERGE_RESOLUTION|>--- conflicted
+++ resolved
@@ -15,6 +15,7 @@
 #include <stdio.h>
 #include <stdlib.h>
 #include <string.h>
+#include <math.h>
 
 #include "headers.h"
 #include "toolkitAPI.h"
@@ -64,17 +65,8 @@
 // Purpose: Get the simulation start, end and report date times
 {
     int errcode = 0;
-<<<<<<< HEAD
-
-    SWMM_Project *sp = (SWMM_Project*)ph;
-=======
-    *year = 1900;
-    *month = 1;
-    *day = 1;
-    *hours = 0;
-    *minutes = 0;
-    *seconds = 0;
->>>>>>> e782bfa1
+
+    SWMM_Project *sp = (SWMM_Project*)ph;
 
     // Check if Open
     if (swmm_IsOpenFlag(sp) == FALSE)
@@ -105,6 +97,7 @@
 {
     return swmm_setSimulationDateTime_project(_defaultProject, timetype, dtimestr);
 }
+
 int DLLEXPORT swmm_setSimulationDateTime_project(SWMM_ProjectHandle ph, int timetype,
         char *dtimestr)
 //
@@ -181,13 +174,9 @@
 // Purpose: get simulation unit types
 {
     int errcode = 0;
-<<<<<<< HEAD
-
-    SWMM_Project *sp = (SWMM_Project*)ph;
-
-=======
-    *value = 0;
->>>>>>> e782bfa1
+
+    SWMM_Project *sp = (SWMM_Project*)ph;
+
     // Check if Open
     if(swmm_IsOpenFlag(sp) == FALSE)
     {
@@ -225,13 +214,9 @@
 // Purpose: get simulation analysis setting
 {
     int errcode = 0;
-<<<<<<< HEAD
-
-    SWMM_Project *sp = (SWMM_Project*)ph;
-
-=======
-    *value = 0;
->>>>>>> e782bfa1
+
+    SWMM_Project *sp = (SWMM_Project*)ph;
+
     // Check if Open
     if(swmm_IsOpenFlag(sp) == FALSE)
     {
@@ -277,13 +262,9 @@
 // Purpose: Get simulation analysis parameter
 {
     int errcode = 0;
-<<<<<<< HEAD
-
-    SWMM_Project *sp = (SWMM_Project*)ph;
-
-=======
-    *value = 0;
->>>>>>> e782bfa1
+
+    SWMM_Project *sp = (SWMM_Project*)ph;
+
     // Check if Open
     if(swmm_IsOpenFlag(sp) == FALSE)
     {
@@ -341,12 +322,8 @@
 // Returns: API Error
 // Purpose: uses Object Count table to find number of elements of an object
 {
-<<<<<<< HEAD
-    SWMM_Project *sp = (SWMM_Project*)ph;
-
-=======
-    *count = 0;
->>>>>>> e782bfa1
+    SWMM_Project *sp = (SWMM_Project*)ph;
+
     if(type >= MAX_OBJ_TYPES)return ERR_API_OUTBOUNDS;
     *count = sp->Nobjects[type];
     return (0);
@@ -437,13 +414,9 @@
 // Purpose: Gets Node Type
 {
     int errcode = 0;
-<<<<<<< HEAD
-
-    SWMM_Project *sp = (SWMM_Project*)ph;
-
-=======
-    *Ntype = -1;
->>>>>>> e782bfa1
+
+    SWMM_Project *sp = (SWMM_Project*)ph;
+
     // Check if Open
     if(swmm_IsOpenFlag(sp) == FALSE)
     {
@@ -472,13 +445,9 @@
 // Purpose: Gets Link Type
 {
     int errcode = 0;
-<<<<<<< HEAD
-
-    SWMM_Project *sp = (SWMM_Project*)ph;
-
-=======
-    *Ltype = -1;
->>>>>>> e782bfa1
+
+    SWMM_Project *sp = (SWMM_Project*)ph;
+
     // Check if Open
     if(swmm_IsOpenFlag(sp) == FALSE)
     {
@@ -507,14 +476,9 @@
 // Purpose: Gets link Connection ID Indeces
 {
     int errcode = 0;
-<<<<<<< HEAD
-
-    SWMM_Project *sp = (SWMM_Project*)ph;
-
-=======
-    *Node1 = -1;
-    *Node2 = -1;
->>>>>>> e782bfa1
+
+    SWMM_Project *sp = (SWMM_Project*)ph;
+
     // Check if Open
     if(swmm_IsOpenFlag(sp) == FALSE)
     {
@@ -546,13 +510,9 @@
 // Purpose: Gets Link Direction
 {
     int errcode = 0;
-<<<<<<< HEAD
-
-    SWMM_Project *sp = (SWMM_Project*)ph;
-
-=======
-    *value = 0;
->>>>>>> e782bfa1
+
+    SWMM_Project *sp = (SWMM_Project*)ph;
+
     // Check if Open
     if(swmm_IsOpenFlag(sp) == FALSE)
     {
@@ -584,13 +544,9 @@
 // Purpose: Gets Node Parameter
 {
     int errcode = 0;
-<<<<<<< HEAD
-
-    SWMM_Project *sp = (SWMM_Project*)ph;
-
-=======
-    *value = 0;
->>>>>>> e782bfa1
+
+    SWMM_Project *sp = (SWMM_Project*)ph;
+
     // Check if Open
     if(swmm_IsOpenFlag(sp) == FALSE)
     {
@@ -689,13 +645,9 @@
 // Purpose: Gets Link Parameter
 {
     int errcode = 0;
-<<<<<<< HEAD
-
-    SWMM_Project *sp = (SWMM_Project*)ph;
-
-=======
-    *value = 0;
->>>>>>> e782bfa1
+
+    SWMM_Project *sp = (SWMM_Project*)ph;
+
     // Check if Open
     if(swmm_IsOpenFlag(sp) == FALSE)
     {
@@ -779,23 +731,13 @@
             case SM_INITFLOW:
                 sp->Link[index].q0 = value / UCF(sp, FLOW); break;
             case SM_FLOWLIMIT:
-<<<<<<< HEAD
                 sp->Link[index].qLimit = value / UCF(sp, FLOW); break;
-//            case SM_INLETLOSS:
-//                sp->Link[index].cLossInlet; break;
-//            case SM_OUTLETLOSS:
-//                sp->Link[index].cLossOutlet; break;
-//            case SM_AVELOSS:
-//                sp->Link[index].cLossAvg; break;
-=======
-                Link[index].qLimit = value / UCF(FLOW); break;
             case SM_INLETLOSS:
-                Link[index].cLossInlet = value; break;
+                sp->Link[index].cLossInlet = value; break;
             case SM_OUTLETLOSS:
-                Link[index].cLossOutlet = value; break;
+                sp->Link[index].cLossOutlet = value; break;
             case SM_AVELOSS:
-                Link[index].cLossAvg = value; break;
->>>>>>> e782bfa1
+                sp->Link[index].cLossAvg = value; break;
             default: errcode = ERR_API_OUTBOUNDS; break;
         }
         // re-validated link
@@ -819,23 +761,15 @@
 // Purpose: Gets Subcatchment Parameter
 {
     int errcode = 0;
-<<<<<<< HEAD
-
-    SWMM_Project *sp = (SWMM_Project*)ph;
-
-=======
-    *value = 0;
->>>>>>> e782bfa1
-    // Check if Open
-    if(swmm_IsOpenFlag(sp) == FALSE)
-    {
-        errcode = ERR_API_INPUTNOTOPEN;
-    }
-    // Check if object index is within bounds
-    else if (index < 0 || index >= sp->Nobjects[SUBCATCH])
-    {
+
+    SWMM_Project *sp = (SWMM_Project*)ph;
+
+    // Check if Open
+    if ( swmm_IsOpenFlag(sp) == FALSE )
+        errcode = ERR_API_INPUTNOTOPEN;
+    // Check if object index is within bounds
+    else if ( index < 0 || index >= sp->Nobjects[SUBCATCH] )
         errcode = ERR_API_OBJECT_INDEX;
-    }
     else
     {
         switch(Param)
@@ -896,32 +830,21 @@
                 sp->Subcatch[index].width = value / UCF(sp, LENGTH); break;
             case SM_AREA:
                 sp->Subcatch[index].area = value / UCF(sp, LANDAREA); break;
-            case SM_FRACIMPERV:
-<<<<<<< HEAD
-                sp->Subcatch[index].fracImperv; break;
-            case SM_SLOPE:
-                sp->Subcatch[index].slope; break;
-=======
-                Subcatch[index].fracImperv; break;
+//            case SM_FRACIMPERV:
+//                sp->Subcatch[index].fracImperv; break;
                 // Cannot Open Function just yet.  Need
                 // to adjust some internal functions to 
                 // ensure parameters are recalculated
                 // = MIN(value, 100.0) / 100.0; break;
             case SM_SLOPE:
-                Subcatch[index].slope = value; break;
->>>>>>> e782bfa1
+                sp->Subcatch[index].slope = value; break;
             case SM_CURBLEN:
                 sp->Subcatch[index].curbLength = value / UCF(sp, LENGTH); break;
             default: errcode = ERR_API_OUTBOUNDS; break;
         }
         //re-validate subcatchment
-        subcatch_validate(index); // incorprate callback here
-    }
-<<<<<<< HEAD
-    //re-validate subcatchment
-    subcatch_validate(sp, index); // incorprate callback here
-=======
->>>>>>> e782bfa1
+        subcatch_validate(sp, index); // incorprate callback here
+    }
 
     return(errcode);
 }
@@ -941,14 +864,9 @@
 // Purpose: Gets Subcatchment Connection ID Indeces for either Node or Subcatchment
 {
     int errcode = 0;
-<<<<<<< HEAD
-
-    SWMM_Project *sp = (SWMM_Project*)ph;
-
-=======
-    *type = -1;
-    *ObjIndex = -1;
->>>>>>> e782bfa1
+
+    SWMM_Project *sp = (SWMM_Project*)ph;
+
     // Check if Open
     if(swmm_IsOpenFlag(sp) == FALSE)
     {
@@ -1036,12 +954,9 @@
 // Purpose: Gets Node Simulated Value at Current Time
 {
     int errcode = 0;
-<<<<<<< HEAD
-
-    SWMM_Project *sp = (SWMM_Project*)ph;
-=======
-    *result = 0;
->>>>>>> e782bfa1
+
+    SWMM_Project *sp = (SWMM_Project*)ph;
+
 
     // Check if Simulation is Running
     if(swmm_IsStartedFlag(sp) == FALSE)
@@ -1094,12 +1009,8 @@
 // Purpose: Gets Link Simulated Value at Current Time
 {
     int errcode = 0;
-<<<<<<< HEAD
-
-    SWMM_Project *sp = (SWMM_Project*)ph;
-=======
-    *result = 0;
->>>>>>> e782bfa1
+
+    SWMM_Project *sp = (SWMM_Project*)ph;
 
     // Check if Simulation is Running
     if(swmm_IsStartedFlag(sp) == FALSE)
@@ -1151,12 +1062,8 @@
 // Purpose: Gets Subcatchment Simulated Value at Current Time
 {
     int errcode = 0;
-<<<<<<< HEAD
-
-    SWMM_Project *sp = (SWMM_Project*)ph;
-=======
-    *result = 0;
->>>>>>> e782bfa1
+
+    SWMM_Project *sp = (SWMM_Project*)ph;
 
     // Check if Simulation is Running
     if(swmm_IsStartedFlag(sp) == FALSE)
@@ -1193,6 +1100,7 @@
 int DLLEXPORT swmm_getNodeStats(int index, SM_NodeStats *nodeStats){
     return swmm_getNodeStats_project(_defaultProject, index, nodeStats);
 }
+
 int DLLEXPORT swmm_getNodeStats_project(SWMM_ProjectHandle ph, int index,
         SM_NodeStats *nodeStats)
 //
@@ -1246,17 +1154,11 @@
 // Return:  API Error
 // Purpose: Get Node Total Inflow Volume.
 {
-<<<<<<< HEAD
-
     int errorcode = 0;
 
     SWMM_Project *sp = (SWMM_Project*)ph;
 
     errorcode = massbal_getNodeTotalInflow(sp, index, value);
-=======
-    //*value = 0;
-    int errorcode = massbal_getNodeTotalInflow(index, value);
->>>>>>> e782bfa1
 
     if (errorcode == 0)
     {
@@ -1269,6 +1171,7 @@
 int DLLEXPORT swmm_getStorageStats(int index, SM_StorageStats *storageStats){
     return swmm_getStorageStats_project(_defaultProject, index, storageStats);
 }
+
 int DLLEXPORT swmm_getStorageStats_project(SWMM_ProjectHandle ph, int index,
         SM_StorageStats *storageStats)
 //
@@ -1463,17 +1366,11 @@
 // Note: Caller is responsible for calling swmm_freeSubcatchStats
 //       to free the pollutants array.
 {
-<<<<<<< HEAD
     int p, errorcode = 0;
 
     SWMM_Project *sp = (SWMM_Project*)ph;
 
     errorcode = stats_getSubcatchStat(sp, index, subcatchStats);
-=======
-    int p;
-
-    int errorcode = stats_getSubcatchStat(index, subcatchStats);
->>>>>>> e782bfa1
 
     if (errorcode == 0)
     {
@@ -1625,15 +1522,9 @@
 // Purpose: Gets the precipitaion value in the gage. 
 {
     int errcode = 0;
-<<<<<<< HEAD
-
-    SWMM_Project *sp = (SWMM_Project*)ph;
-
-=======
-    *rainfall = 0;
-    *snowfall = 0;
-    *total = 0;
->>>>>>> e782bfa1
+
+    SWMM_Project *sp = (SWMM_Project*)ph;
+
     // Check if Open
     if(swmm_IsOpenFlag(sp) == FALSE)
     {
@@ -1651,6 +1542,7 @@
     }
     return(errcode);
 }
+
 int DLLEXPORT swmm_setGagePrecip(int index, double value)
 {
     return swmm_setGagePrecip_project(_defaultProject, index, value);
