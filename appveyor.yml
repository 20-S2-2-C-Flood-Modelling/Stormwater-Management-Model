# https://ci.appveyor.com/project/OpenWaterAnalytics/stormwater-management-model/

version: 2.0.{build}

platform:
  - x64

matrix:
  allow_failures:
    #Group: (EXPERIMENTAL / SUPPORTED)
    #EXPERIMENTAL is allowed to fail under the build matrix
    - GROUP: "EXPERIMENTAL"

environment:
  matrix:
    # Python 3.4
    - APPVEYOR_BUILD_WORKER_IMAGE: Visual Studio 2013
      GENERATOR: "Visual Studio 10 2010"
      GROUP: "SUPPORTED"
      BOOST_ROOT: "C:/Libraries/boost"
<<<<<<< HEAD
    #  BOOST_INC: "C:/Libraries/boost/boost"
    #  BOOST_LIB: "C:/Libraries/boost/lib32-msvc-12.0"
=======
>>>>>>> 7b293fee
    #- APPVEYOR_BUILD_WORKER_IMAGE: Visual Studio 2013
    #  VS_VERSION: "10 2010"
    #  ARCH: Win64
    #  GROUP: "EXPERIMENTAL"
    #  BOOST_ROOT: C:/Libraries/boost_1_58_0
    #  BOOST_LIBDIR: C:/Libraries/boost_1_58_0/lib64-msvc-10.0
    # Python 3.5 and 3.6
    #- APPVEYOR_BUILD_WORKER_IMAGE: Visual Studio 2015
    #  VS_VERSION: "14 2015"
    #  ARCH: Win32
    #  GROUP: "EXPERIMENTAL"
    #- APPVEYOR_BUILD_WORKER_IMAGE: Visual Studio 2015
    #  VS_VERSION: "14 2015"
    #  ARCH: Win64
    #  GROUP: "EXPERIMENTAL"
    # Python 2.7
    #- APPVEYOR_BUILD_WORKER_IMAGE: Visual Studio 2013
    #  VS_VERSION: "9 2008"
    #  ARCH: Win32
    #  GROUP: "EXPERIMENTAL"
    #- APPVEYOR_BUILD_WORKER_IMAGE: Visual Studio 2013
    #  VS_VERSION: "9 2008"
    #  ARCH: Win64
    #  GROUP: "EXPERIMENTAL"
    # Not used as a python compiler
    #- APPVEYOR_BUILD_WORKER_IMAGE: Visual Studio 2015
    #  VS_VERSION: "12 2013"
    #  arch: Win32
    #  GROUP: "EXPERIMENTAL"
    #- APPVEYOR_BUILD_WORKER_IMAGE: Visual Studio 2015
    #  VS_VERSION: "12 2013"
    #  ARCH: Win64
    #  GROUP: "EXPERIMENTAL"
    # Not used as a python compiler. Swig is not working with these compilers
    #- APPVEYOR_BUILD_WORKER_IMAGE: Visual Studio 2017
    #  VS_VERSION: "15 2017"
    #  ARCH: Win32
    #  GROUP: "EXPERIMENTAL"
    - APPVEYOR_BUILD_WORKER_IMAGE: Visual Studio 2017
      GENERATOR: "Visual Studio 15 2017 Win64"
      GROUP: "EXPERIMENTAL"
      BOOST_ROOT: "C:/Libraries/boost_1_67_0"

init:
  - set SWMM_HOME=%APPVEYOR_BUILD_FOLDER%
  - set BUILD_HOME=buildprod
  - set TEST_HOME=nrtestsuite
  - set NRTEST_SCRIPT=C:\Python27\Scripts
  # See set values
  - echo %APPVEYOR_BUILD_WORKER_IMAGE%
  - echo %BUILD_HOME%
  - echo %GENERATOR%
  - echo %BOOST_ROOT%
<<<<<<< HEAD
#  - echo %BOOST_LIB%
=======
>>>>>>> 7b293fee

install:
  # Install nrtest and dependencies for regression tests
  - python -m pip install -r tools\requirements-appveyor.txt

before_build:
  - mkdir %BUILD_HOME%
  - cd %BUILD_HOME%
  - cmake -G "%GENERATOR%" 
    -DBOOST_ROOT="%BOOST_ROOT%"
<<<<<<< HEAD
     ..
#    -DBOOST_INCLUDEDIR="%BOOST_INC%"
#    -DBOOST_LIBRARYDIR="%BOOST_LIB%"
#     ..
=======
    -DBoost_USE_STATIC_LIBS="ON" ..
>>>>>>> 7b293fee

build_script:
  - cmake --build . --config Release

before_test: 
  - cd %SWMM_HOME%
  - tools\before-test.cmd %TEST_HOME% %SWMM_HOME%\%BUILD_HOME%\bin\Release %APPVEYOR_REPO_COMMIT%

test_script:
  # run unit tests
  - cd %BUILD_HOME%\tests
  - ctest -C Release
    # Run regression tests
  - cd %SWMM_HOME%
  - tools\run-nrtest.cmd %NRTEST_SCRIPT% %TEST_HOME% %APPVEYOR_REPO_COMMIT%

#on_finish:
#  - ps: $blockRdp = $true; iex ((new-object net.webclient).DownloadString('https://raw.githubusercontent.com/appveyor/ci/master/scripts/enable-rdp.ps1'))

#cache:
#  - C:\ProgramData\chocolatey\bin -> appveyor.yml
#  - C:\ProgramData\chocolatey\lib -> appveyor.yml<|MERGE_RESOLUTION|>--- conflicted
+++ resolved
@@ -18,11 +18,6 @@
       GENERATOR: "Visual Studio 10 2010"
       GROUP: "SUPPORTED"
       BOOST_ROOT: "C:/Libraries/boost"
-<<<<<<< HEAD
-    #  BOOST_INC: "C:/Libraries/boost/boost"
-    #  BOOST_LIB: "C:/Libraries/boost/lib32-msvc-12.0"
-=======
->>>>>>> 7b293fee
     #- APPVEYOR_BUILD_WORKER_IMAGE: Visual Studio 2013
     #  VS_VERSION: "10 2010"
     #  ARCH: Win64
@@ -76,10 +71,6 @@
   - echo %BUILD_HOME%
   - echo %GENERATOR%
   - echo %BOOST_ROOT%
-<<<<<<< HEAD
-#  - echo %BOOST_LIB%
-=======
->>>>>>> 7b293fee
 
 install:
   # Install nrtest and dependencies for regression tests
@@ -90,14 +81,7 @@
   - cd %BUILD_HOME%
   - cmake -G "%GENERATOR%" 
     -DBOOST_ROOT="%BOOST_ROOT%"
-<<<<<<< HEAD
-     ..
-#    -DBOOST_INCLUDEDIR="%BOOST_INC%"
-#    -DBOOST_LIBRARYDIR="%BOOST_LIB%"
-#     ..
-=======
     -DBoost_USE_STATIC_LIBS="ON" ..
->>>>>>> 7b293fee
 
 build_script:
   - cmake --build . --config Release
